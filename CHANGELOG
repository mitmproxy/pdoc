--- conflicted
+++ resolved
@@ -1,11 +1,11 @@
+0.1.7
+=====
+  - Removed __new__ from the public interface. I think __init__
+    is sufficient.
+
 0.1.6
 =====
-<<<<<<< HEAD
-  - Removed __new__ from the public interface. I think __init__
-    is sufficient.
-=======
   - Fixed bug #1.
->>>>>>> e036403c
 
 0.1.5
 =====
