# Release History

<!-- ✨ You do not need to add a pull request reference or an author, this will be added automatically by CI. ✨ -->

## Unreleased: pdoc next

- pdoc has a new logo. 🐍
  ([#838](https://github.com/mitmproxy/pdoc/pull/838), @mhils)
- Add support for Python 3.14.
  ([#843](https://github.com/mitmproxy/pdoc/pull/843), @mhils)
- Drop support for Python 3.9, which as reached
  [end of life](https://devguide.python.org/versions/).
  ([#842](https://github.com/mitmproxy/pdoc/pull/842), @mhils)
- Fix linking of identifiers that contain unicode characters.
  ([#831](https://github.com/mitmproxy/pdoc/issues/831), @iFreilicht)
- Replace vendored version of `markdown2` with the [official
  upstream](https://github.com/trentm/python-markdown2)
<<<<<<< HEAD
- Add support for Pydantic-style field docstrings,
  e.g. `pydantic.Field(description="...")`
  ([#802](https://github.com/mitmproxy/pdoc/pull/802), @jinnovation)
=======
- Add support for keyword args for Google flavor docs.
  ([#840](https://github.com/mitmproxy/pdoc/pull/840), @aleksslitvinovs)
>>>>>>> f19fbf7a

## 2025-06-04: pdoc 15.0.4

- Include included HTML headers in the ToC by default by enabling markdown2's `mixed=True` option of the `header-ids` extra
  (#806, @mrossinek)
- Make `pdoc .` work to document the module in the current directory.
  ([#813](https://github.com/mitmproxy/pdoc/pull/813), @mhils)

## 2025-04-21: pdoc 15.0.3

- Add missing styles for Github's markdown alerts.
  ([#796](https://github.com/mitmproxy/pdoc/pull/796), @Steve-Tech)

## 2025-04-17: pdoc 15.0.2

- Fix a bug where type aliases wouldn't be linked.
  ([#798](https://github.com/mitmproxy/pdoc/pull/798), @mhils)
- Fix a bug where invalid Numpydoc docstrings would raise an exception.
  ([#789](https://github.com/mitmproxy/pdoc/pull/789), @tobiscode, @mhils)
- Improve debuggability of docstring processing
  ([#784](https://github.com/mitmproxy/pdoc/pull/784), @tobiscode)
- Fix handling of URL-escaped module names
  ([#787](https://github.com/mitmproxy/pdoc/pull/787), @iFreilicht)
- Embed local images referenced in docstrings with an HTML image tag (`<img src="./image.png">`) in addition to Markdown (`![image](./image.png)`) 
  ([#785](https://github.com/mitmproxy/pdoc/pull/785), @earshinov)

## 2024-12-12: pdoc 15.0.1

- Update Mermaid.js version.
  ([#763](https://github.com/mitmproxy/pdoc/pull/763), @CodeMelted)

## 2024-10-11: pdoc 15.0.0

- Remove support for Python 3.8, which has reached end-of-life on 2024-10-07.
  ([#747](https://github.com/mitmproxy/pdoc/pull/747), @mhils)
- Inherited members are now hidden by default if the base class is not part of the documentation.
  Please provide feedback in the PR if you relied on the old behavior.
  ([#748](https://github.com/mitmproxy/pdoc/pull/748), @mhils)
- Python 3.13: `@deprecated` decorators are now rendered with visual emphasis.
  ([#750](https://github.com/mitmproxy/pdoc/pull/750), @mhils)
- Improve mocking of `sys.stdin`, `sys.stdout`, and `sys.stderr` to fix runtime errors with some packages.
  ([#751](https://github.com/mitmproxy/pdoc/pull/751), @mhils)

## 2024-09-11: pdoc 14.7.0

- Do not shorten `current_module.func` to `func` in docstrings when linking.
  This prevents logical errors in code examples with imports.
  ([#740](https://github.com/mitmproxy/pdoc/pull/740), @mhils)
- Add support for Python 3.13.
  ([#730](https://github.com/mitmproxy/pdoc/pull/730), @mhils)
- pdoc now strips `collections.abc.` from type annotations to make them more concise.
  ([#736](https://github.com/mitmproxy/pdoc/pull/736), @mhils)

## 2024-08-27: pdoc 14.6.1

- Fix a bug where entire modules would be excluded by `--no-include-undocumented`.
  To exclude modules, see https://pdoc.dev/docs/pdoc.html#exclude-submodules-from-being-documented.
  ([#728](https://github.com/mitmproxy/pdoc/pull/728), @mhils)
- Fix a bug where pdoc would crash when importing pyi files.
  ([#732](https://github.com/mitmproxy/pdoc/pull/732), @mhils)
- Fix a bug where subclasses of TypedDict subclasses would not render correctly.
  ([#729](https://github.com/mitmproxy/pdoc/pull/729), @mhils)

## 2024-07-24: pdoc 14.6.0

- If `example.data.Data` is also exposed as `example.Data`, pdoc now links to `example.Data` in documentation.
  ([#670](https://github.com/mitmproxy/pdoc/pull/670), @nathanthorpe, @mhils)
- Add support for [GitHub Markdown Alerts](https://docs.github.com/en/get-started/writing-on-github/getting-started-with-writing-and-formatting-on-github/basic-writing-and-formatting-syntax#alerts).
  ([#718](https://github.com/mitmproxy/pdoc/pull/718), @mhils)
- Improve rendering of enums on Python 3.12+.
  ([#708](https://github.com/mitmproxy/pdoc/pull/708), @mhils)
- Fix a bug where hyperlinks would get parsed as docstring references.
  ([#709](https://github.com/mitmproxy/pdoc/pull/709), @mhils)
- Fix a TypeError when trying to parse modules that implement `__dir__` incorrectly.
  ([#710](https://github.com/mitmproxy/pdoc/pull/710), @mhils)
- Fix a bug where a combination of `@dataclass` and `ctypes.Structure` would crash pdoc.
  ([#711](https://github.com/mitmproxy/pdoc/pull/711), @mhils)
- Update bundled version of markdown2.
  ([#717](https://github.com/mitmproxy/pdoc/pull/717), @mhils)

## 2024-06-25: pdoc 14.5.1

- **[CVE-2024-38526](https://github.com/mitmproxy/pdoc/security/advisories/GHSA-5vgj-ggm4-fg62):** Documentation generated with math mode (`pdoc --math`) does not include scripts
  from polyfill.io anymore. Users who produce documentation with math mode should update immediately. All other users are unaffected.
  ([#703](https://github.com/mitmproxy/pdoc/pull/703), @adhintz)

## 2024-05-16: pdoc 14.5.0

- The `.. include:` rST directive now supports start-line, end-line, start-after, end-before options.
  ([#684](https://github.com/mitmproxy/pdoc/pull/684), @frankharkins)
- Fix image embedding in included rST files.
  ([#692](https://github.com/mitmproxy/pdoc/pull/692), @meghprkh)
- Support type-hints from stub-only packages. E.g: `scipy-stubs`
  ([#671](https://github.com/mitmproxy/pdoc/pull/671), @erikdesmedt)
- Modify css styles for MathJax to remove unnessesary scroll bars
  ([#675](https://github.com/mitmproxy/pdoc/pull/675), @thehappycheese)

## 2024-01-18: pdoc 14.4.0

 - Private methods can now be included in the documentation by adding `@public` to the docstring.
   This complements the existing `@private` annotation.
   ([#655](https://github.com/mitmproxy/pdoc/pull/655), @tmeyier)
 - pdoc now correctly detects the source file for wrapped functions.
   ([#657](https://github.com/mitmproxy/pdoc/pull/657), @tmeyier)
 - Fixed a bug where memory addresses were not removed from output.
   ([#663](https://github.com/mitmproxy/pdoc/pull/663), @mhils)

## 2023-12-22: pdoc 14.3.0

 - Improve rendering of `.pyi` type stubs containing `@typing.overload`.
   ([#652](https://github.com/mitmproxy/pdoc/pull/652), @mhils)
 - `@property` and `@cached_property` attributes now have a "View Source" button.
   ([#654](https://github.com/mitmproxy/pdoc/pull/654), @tmeyier)

## 2023-12-13: pdoc 14.2.0

 - pdoc now documents PyO3 or pybind11 submodules that are not picked up by Python's builtin pkgutil module.
   ([#633](https://github.com/mitmproxy/pdoc/issues/633), @mhils)
 - pdoc now supports Python 3.12's `type` statements and has improved `TypeAlias` rendering.
   ([#651](https://github.com/mitmproxy/pdoc/pull/651), @mhils)
 - Imports in a TYPE_CHECKING section that reference members defined in another module's TYPE_CHECKING section now work
   correctly.
   ([#649](https://github.com/mitmproxy/pdoc/pull/649), @mhils)
 - Add support for `code-block` ReST directives
   ([#624](https://github.com/mitmproxy/pdoc/pull/624), @JCGoran)
 - If a variable's value meets certain entropy criteria and matches an environment variable value,
   pdoc will now emit a warning and display the variable's name as a placeholder instead.
   This heuristic is meant to prevent accidental leakage of environment secrets and can be disabled by setting
   `PDOC_DISPLAY_ENV_VARS=1`.
   ([#622](https://github.com/mitmproxy/pdoc/pull/622), @mhils)

## 2023-09-10: pdoc 14.1.0

 - Add compatibility with Python 3.12
   ([#620](https://github.com/mitmproxy/pdoc/pull/620), @mhils)
 - Add support for relative links. Instead of explicitly referring to `mypackage.helpers.foo`,
   one can now also refer to `.helpers.foo` within the `mypackage` module, or `..helpers.foo` in a submodule.
   ([#544](https://github.com/mitmproxy/pdoc/pull/544), @Crozzers)
 - Function signatures will now display "Foo" instead "demo.Foo" if the function is in the same module.
   ([#544](https://github.com/mitmproxy/pdoc/pull/544), @mhils)
 - pdoc now also picks up docstrings from `.pyi` stub files.
   ([#619](https://github.com/mitmproxy/pdoc/pull/619), @mhils)
 - Fix horizontal scroll navigation z-index issue.
   ([#616](https://github.com/mitmproxy/pdoc/pull/616), @Domi04151309)
 - Be more strict about parsing URLs in pdoc's web server.
   ([#617](https://github.com/mitmproxy/pdoc/pull/617), @mhils)

## 2023-06-19: pdoc 14.0.0

 - Functions, classes and variables can now be hidden from documentation by adding `@private` to their docstring.
   ([#578](https://github.com/mitmproxy/pdoc/pull/578), @mhils)
 - pdoc can now be configured to skip classes/functions/variables without docstrings by passing
   `--no-include-undocumented`.
   ([#578](https://github.com/mitmproxy/pdoc/pull/578), @mhils)
 - pdoc now documents variables by default, even if they have no docstring or type annotation.
   Please make yourself heard in [#574](https://github.com/mitmproxy/pdoc/issues/574) if that
   introduces significant issues for your use case.
   ([#575](https://github.com/mitmproxy/pdoc/pull/575), @mhils)
 - Add support for Python 3.12.
   ([#570](https://github.com/mitmproxy/pdoc/pull/570), @mhils)
 - Remove support for Python 3.7, which has reached end-of-life on 2023-06-27.
   ([#569](https://github.com/mitmproxy/pdoc/pull/569), @mhils)


## 2023-04-24: pdoc 13.1.1

 - Fix rendering of dynamically modified docstrings.
   ([#537](https://github.com/mitmproxy/pdoc/pull/537), @mhils)
 - Updated bundled markdown2 version to fix a bug with empty code blocks.
   ([#537](https://github.com/mitmproxy/pdoc/pull/537), @mhils)
 - `pdoc.doc_ast.AstInfo` now has separate `func_docstrings` and `var_docstrings` attributes 
   instead of one combined one.
   ([#537](https://github.com/mitmproxy/pdoc/pull/537), @mhils)

## 2023-03-31: pdoc 13.1.0

 - Add support for rendering [Mermaid diagrams](https://mermaid.js.org/) by passing `--mermaid`.
   ([#525](https://github.com/mitmproxy/pdoc/pull/525), @thearchitector, @mhils)
 - Add rudimentary support for `typing_extensions.Literal` on Python 3.7.
   ([#527](https://github.com/mitmproxy/pdoc/pull/527), @mhils)

## 2023-03-21: pdoc 13.0.1

 - Add additional Jinja2 blocks to allow a more fine-grained customization of the menu.
   ([#521](https://github.com/mitmproxy/pdoc/pull/521), @mikkelakromann)
 - Fix a crash in pdoc 13.0.0 when `__init__.py` is passed as a file to pdoc.
   ([#522](https://github.com/mitmproxy/pdoc/pull/522), @mhils)

## 2023-02-19: pdoc 13.0.0

 - pdoc now skips constructors if they neither have a docstring nor any parameters. This improves display
   of classes that are not meant to be instantiated manually, for example when using PyO3.
   ([#510](https://github.com/mitmproxy/pdoc/pull/510), @mhils)
 - Automatically fold a variable's default value if it exceeds 100 characters.
   Feedback on this cutoff is welcome!
   ([#511](https://github.com/mitmproxy/pdoc/pull/511), @mhils)
 - Add a workaround to support inherited TypedDicts.
   ([#504](https://github.com/mitmproxy/pdoc/issues/504), @mhils)
 - `Variable.default_value_str` does not include the ` = ` prefix anymore. It will now emit a warning and return
   an empty string if `repr(value)` crashes.
   ([#510](https://github.com/mitmproxy/pdoc/pull/510), @mhils)
 - Fix a CSS issue where the lower half of the navigation toggle would be unresponsive on mobile.
   ([#510](https://github.com/mitmproxy/pdoc/pull/510), @mhils)

## 2023-01-06: pdoc 12.3.1

 - Switch from `setup.py` to `pyproject.toml` for pdoc itself. Please file an issue if that causes any problems. 
   ([#474](https://github.com/mitmproxy/pdoc/issues/474), @mhils)
 - Fix broken links for inherited methods if both parent and subclass have the same name.
   ([#493](https://github.com/mitmproxy/pdoc/pull/493), @mhils) 
 - "Parameters", "Params" and "Arguments" are now also accepted as headings for
   argument lists in Google-style docstrings.
   ([#489](https://github.com/mitmproxy/pdoc/pull/489), @ntamas)

## 2022-11-15: pdoc 12.3.0

 - Docstrings can now include local images which will be embedded into the page, e.g. `![image](./image.png)`.
   ([#282](https://github.com/mitmproxy/pdoc/issues/282), @mhils)
 - Fix a bug in parsing Google-style docstrings with extraneous whitespace.
   ([#459](https://github.com/mitmproxy/pdoc/pull/459), @vsajip, @mhils)
 - `pdoc.doc.Doc.members` now includes variables without type annotation and docstring.
   They continue to not be documented in the default HTML template.
   ([#107](https://github.com/mitmproxy/pdoc/issues/107), @mhils)
 - Improve the conversion of reStructuredText to Markdown for function and method references.
   ([#463](https://github.com/mitmproxy/pdoc/pull/463), @vsajip)
 - Static class attributes that point to a class are now rendered as variables, not as separate classes.
   ([#465](https://github.com/mitmproxy/pdoc/pull/465), @mhils)

## 2022-11-10: pdoc 12.2.2

 - Fix a CSS issue for overflowing math equations.
   ([#456](https://github.com/mitmproxy/pdoc/pull/456), @mhils)
 - Fix a regression from pdoc 12.2: Enum members are now always documented 
   even if they do not have a docstring.
   ([#457](https://github.com/mitmproxy/pdoc/pull/457), @mhils)

## 2022-11-05: pdoc 12.2.1

 - Fix handling of type annotations in nested classes.
   ([#440](https://github.com/mitmproxy/pdoc/issues/440), [@mhils](https://github.com/mhils))
 - `Doc.type` is now `Doc.kind` to avoid confusion with `builtins.type`.
 - The new `PDOC_ALLOW_EXEC` environment variable provides an escape hatch for
   modules that cannot be imported without executing subprocesses.
   ([#450](https://github.com/mitmproxy/pdoc/issues/450), [@mhils](https://github.com/mhils))

## 2022-09-20: pdoc 12.2.0

 - Make documentation of variables more consistent. Variables with a default value
   and no docstring are now hidden, matching the behavior of variables with a type annotation only.
   ([#411](https://github.com/mitmproxy/pdoc/issues/411), [@mhils](https://github.com/mhils))
 - Remove `format` argument from `pdoc.pdoc()`. For the forseeable future, pdoc will only support HTML export.
   ([#308](https://github.com/mitmproxy/pdoc/issues/308), [@mhils](https://github.com/mhils))
 - Update vendored copy of markdown2.
   ([#429](https://github.com/mitmproxy/pdoc/issues/429), [@mhils](https://github.com/mhils))
 - Fix "View Source" button when a function has the same name as the module it is in.
   ([#431](https://github.com/mitmproxy/pdoc/issues/431), [@mhils](https://github.com/mhils))
 - Improve display of dataclasses.
   ([#411](https://github.com/mitmproxy/pdoc/issues/411), [@mhils](https://github.com/mhils))
 - Do not execute or document `__main__.py` files. `__main__` submodules can still be documented
   by explicitly passing them when invoking pdoc.
   ([#438](https://github.com/mitmproxy/pdoc/issues/438), [@mhils](https://github.com/mhils))

## 2022-06-08: pdoc 12.1.0

 - Add compatibility with Python 3.11
   ([#394](https://github.com/mitmproxy/pdoc/issues/394), [@mhils](https://github.com/mhils))
 - Make sure that docstrings are picked up for functions that have been
   turned into non-function objects by decorators.
   ([#416](https://github.com/mitmproxy/pdoc/issues/416), [@jeamland](https://github.com/jeamland))
 - Update vendored copy of markdown2.
   ([#421](https://github.com/mitmproxy/pdoc/issues/421), [@mhils](https://github.com/mhils))
 - Apply syntax highlighting to search results as well. ([@mhils](https://github.com/mhils))
 - Fix display of `@classmethod @property` instances without docstrings. ([@mhils](https://github.com/mhils))
 - Add support for `@functools.singledispatchmethod`. 
   ([#428](https://github.com/mitmproxy/pdoc/issues/428), [@mhils](https://github.com/mhils))
 - pdoc now terminates if a module cannot be imported instead of raising a warning.
   You may need to preemptively
   [exclude submodules](https://pdoc.dev/docs/pdoc.html#exclude-submodules-from-being-documented)
   that fail to import anyway.
   ([#407](https://github.com/mitmproxy/pdoc/issues/407), [@mhils](https://github.com/mhils))
 - Fix compatibility with GitPython.
   ([#430](https://github.com/mitmproxy/pdoc/issues/430), [@mhils](https://github.com/mhils))

## 2022-06-08: pdoc 12.0.2

 - Extend auto-linking of URLs in Markdown.
   ([#401](https://github.com/mitmproxy/pdoc/issues/401), [@mhils](https://github.com/mhils))
 - Mention which implementation of Markdown is supported, with what extras enabled
   ([#403](https://github.com/mitmproxy/pdoc/issues/403), [@f3ndot](https://github.com/f3ndot))
 - Fix a bug where function signatures had weird line breaks.
   ([#404](https://github.com/mitmproxy/pdoc/issues/404), [@mhils](https://github.com/mhils))
 - Exclude line numbers from text selection.
   ([#405](https://github.com/mitmproxy/pdoc/issues/405), [@mhils](https://github.com/mhils))

## 2022-06-03: pdoc 12.0.1

 - Fix linking of some function return annotations.
 - Refine rendering of function signatures. Syntax errors are now handled more gracefully.
 - Gracefully handle the case when users specify objects instead of strings in `__all__`.

## 2022-05-15: pdoc 12.0.0

 - Improve rendering of function signatures. Annotations are now syntax-highlighted! ✨
 - Change the implementation of *View Source* to not use an HTML `<details>` element. Recent versions
   of Chrome started to auto-expand source code blocks on search, which made it difficult to search in docstrings.
 - Line numbers now start at 1, not at 0.
 - The aforementioned template improvements may require minor adjustments to custom templates. 
   Users who do not use custom templates are unaffected.
   - Users who customized the `view_source` macro: 
     This macro has been split into three smaller macros, please check 
     [`module.html.jinja2`](https://github.com/mitmproxy/pdoc/blob/main/pdoc/templates/default/module.html.jinja2).
     This change was necessary to make sure that the button does not overflow function signatures.
   - Users who customized the `member`, `class`, `function`, `submodule` or `variable` macros:
     Common parts have been combined in the `member` macro, please check 
     [`module.html.jinja2`](https://github.com/mitmproxy/pdoc/blob/main/pdoc/templates/default/module.html.jinja2).
 - Fix: Hide the nav menu checkbox in Firefox.  

## 2022-05-04: pdoc 11.2.0

 - pdoc now picks up type annotations from `.pyi` stub files (PEP-561).
   This greatly improves support for native modules where no Python source code is available,
   for example when using PyO3.
   ([#390](https://github.com/mitmproxy/pdoc/issues/390), [@mhils](https://github.com/mhils))
 - Template Style Improvements: The size of headings within docstrings has been reduced.
   Docstrings are now slightly indented on wide screens.
   ([#383](https://github.com/mitmproxy/pdoc/issues/383), [@jacksund](https://github.com/jacksund) and [@mhils](https://github.com/mhils))
 - Improve rendering of `typing.TypedDict` subclasses.
   ([#389](https://github.com/mitmproxy/pdoc/issues/389), [@mhils](https://github.com/mhils))

## 2022-04-24: pdoc 11.1.0

 - Display line numbers when viewing source code.
   ([#328](https://github.com/mitmproxy/pdoc/issues/328), [@mhils](https://github.com/mhils))
 - Fix catastrophic backtracking in a markdown2 regex that processes pyshell examples.
   ([#376](https://github.com/mitmproxy/pdoc/issues/376), [@Andrew-Sheridan](https://github.com/Andrew-Sheridan) and [@mhils](https://github.com/mhils))
 - pdoc now uses the submodule name in the rendered sidebar, rather than the full import path. 
   ([#374](https://github.com/mitmproxy/pdoc/issues/374), [@jacksund](https://github.com/jacksund))
 - Fix a bug where explicit links were rendered incorrectly.
   ([#382](https://github.com/mitmproxy/pdoc/issues/382), [@mhils](https://github.com/mhils))
 - Fix compatibility with Pygments 2.12.
   ([#384](https://github.com/mitmproxy/pdoc/issues/384), [@mhils](https://github.com/mhils))

## 2022-04-06: pdoc 11.0.0

 - pdoc now picks up reStructuredText syntax in docstrings by default. We still prefer plain Markdown, 
   but this change makes it possible to seamlessly include directives like `.. include:: README.md` or admonitions, 
   which have no Markdown equivalent. reStructuredText processing can be disabled by explicitly setting the docstring 
   format to Markdown.
   ([#373](https://github.com/mitmproxy/pdoc/issues/373), [@mhils](https://github.com/mhils))
 - pdoc's documentation has been revised, it now also includes [a simple recipe for using pdoc with GitHub Pages
   ](https://pdoc.dev/docs/pdoc.html#deploying-to-github-pages). 
   ([#373](https://github.com/mitmproxy/pdoc/issues/373), [@mhils](https://github.com/mhils))
 - Improve display of reStructuredText admonitions.
   ([#372](https://github.com/mitmproxy/pdoc/issues/372), [@mhils](https://github.com/mhils))
 - Add support for reStructuredText field lists: `:param foo: text`.
   ([#275](https://github.com/mitmproxy/pdoc/issues/275), [@mhils](https://github.com/mhils))

## 2022-03-23: pdoc 10.0.4

 - Include `typing.TypeVar` variables in documentation if they have an explicit docstring.
   ([#361](https://github.com/mitmproxy/pdoc/issues/361), [@ktbarrett](https://github.com/ktbarrett))
 - Make sure that new-style type aliases like `dict[str,str]` are rendered like their old-style 
   `typing.Dict[str,str]` equivalents.
   ([#363](https://github.com/mitmproxy/pdoc/issues/363), [@hriebl](https://github.com/hriebl))
 - Fix a bug in markdown2 where code snippets interfere with latex expressions
   ([#340](https://github.com/mitmproxy/pdoc/issues/340), [@Crozzers](https://github.com/Crozzers))

## 2022-03-08: pdoc 10.0.3

 - Fix linking of modules.
   ([#360](https://github.com/mitmproxy/pdoc/issues/360), [@vlad-nn](https://github.com/vlad-nn))

## 2022-03-01: pdoc 10.0.2

 - When determining the docstring for a constructor, prefer `Class.__init__.__doc__` over `Metaclass.__call__.__doc__`
   over `Class.__new__.__doc__`.
   ([#352](https://github.com/mitmproxy/pdoc/issues/352), [@denised](https://github.com/denised))
 - Improve linking of classes that are re-exported in a common top-level namespace.
 - Make it more clear that Markdown ist the default docformat. ([@Dliwk](https://github.com/Dliwk))
 - Fix compatiblity with code using `ctypes.util.find_library`.
   ([#358](https://github.com/mitmproxy/pdoc/issues/358), [@bubalis](https://github.com/bubalis))

## 2022-02-14: pdoc 10.0.1

 - Fix a bug where pdoc would crash after executing `TYPE_CHECKING` blocks.
   ([#351](https://github.com/mitmproxy/pdoc/issues/351), [@Dliwk](https://github.com/Dliwk))
 - Add ability to specify custom CSS rules in `custom.css`.
   The migration instructions in the 10.0.0 changelog entry have been updated accordingly.

## 2022-02-14: pdoc 10.0.0

 - Template improvements may require minor adjustments to custom templates. Users who do not use custom templates are
   unaffected. ([#346](https://github.com/mitmproxy/pdoc/issues/346))
   - Users who embed pdoc's output into other systems: The main layout (sidebar/content) is now part of
     [`frame.html.jinja2`](https://github.com/mitmproxy/pdoc/blob/main/pdoc/templates/default/frame.html.jinja2)
     instead of
     [`module.html.jinja2`](https://github.com/mitmproxy/pdoc/blob/main/pdoc/templates/default/module.html.jinja2).
     This allows
     [`index.html.jinja2`](https://github.com/mitmproxy/pdoc/blob/main/pdoc/templates/default/index.html.jinja2)
     to cleanly extend `frame.html.jinja2` instead of patching `module.html.jinja2`. See
     [`examples/mkdocs`](https://github.com/mitmproxy/pdoc/tree/main/examples/mkdocs) for an updated example.
     If you defined a custom `{% block nav %}` block, you need to remove the outermost `<nav>` element, which is 
     now part of the frame around it.
   - Users who customized pdoc's CSS: CSS style definitions moved from `module.html.jinja2` into individual CSS files,
     namely
     [`theme.css`](https://github.com/mitmproxy/pdoc/blob/main/pdoc/templates/theme.css),
     [`layout.css`](https://github.com/mitmproxy/pdoc/blob/main/pdoc/templates/layout.css), and
     [`content.css`](https://github.com/mitmproxy/pdoc/blob/main/pdoc/templates/content.css).
     You can now either provide replacements for these files, or
     [specify additional CSS rules in `custom.css`](https://github.com/mitmproxy/pdoc/blob/main/examples/custom-template/).
     The existing Jinja2 blocks `style_pdoc`, `style_theme`, `style_layout`, `style_content` are being deprecated, see
     [`frame.html.jinja2`](https://github.com/mitmproxy/pdoc/blob/main/pdoc/templates/default/frame.html.jinja2)
     for details.
   - Users who customized `syntax-highlighting.css`: pdoc now consistently uses `.pdoc-code` instead of `.pdoc`
     or `.codehilite` for syntax highlighting. `.codehilite` is being deprecated but will continue to work, giving
     custom templates time to migrate.
 - A new `--favicon` option can be used to specify a favicon. The existing embedded default favicon has been removed
   to reduce page size. ([#345](https://github.com/mitmproxy/pdoc/issues/345))
 - Submodules that are mentioned in `__all__` are not listed as part of the module contents anymore. Instead, they
   are listed in the navigation. This now matches the behavior as if `__all__` were not specified.
   If this affects you, please leave feedback in [#341](https://github.com/mitmproxy/pdoc/issues/341).
   The old behavior can be temporarily restored by setting `PDOC_SUBMODULES=1` as an environment variable while we
   gather feedback.
 - In line with the above change, [`pdoc.doc.Module.members`](https://pdoc.dev/docs/pdoc/doc.html#Namespace.members)
   does not contain submodules anymore unless `PDOC_SUBMODULES=1` is set. API users are advised to use
   [`pdoc.doc.Module.submodules`](https://pdoc.dev/docs/pdoc/doc.html#Module.submodules).
 - Add a better warning message if users use `X | Y`-style type annotations
   ([PEP 604](https://www.python.org/dev/peps/pep-0604/)) on older Python versions which do not support them.
 - Always defuse insecure `repr()` calls to also cover customized templates.
 - Improve overly greedy linking of identifiers ([#342](https://github.com/mitmproxy/pdoc/issues/342))
 - Include `py.typed` file in wheel distributions.

## 2022-01-26: pdoc 9.0.1

 - Emit a deprecation warning if custom templates attempt to include assets that were removed from or moved within pdoc.
 - Improve representation of default values.
 - On mobile devices, scroll the menu into view
   when the hamburger menu button is clicked.
 - On mobile devices, restrict the width of the search bar
   to avoid overflowing into the menu button.

## 2022-01-24: pdoc 9.0.0

 - **Breaking:** For projects that only document a single module (and its submodules),
   the module index has been removed. `index.html` now redirects to the top-level module instead.
   Direct submodules continue to be accessible in the menu.
   See [#318](https://github.com/mitmproxy/pdoc/issues/318) for details.
 - Moved template assets (SVG, CSS, JS) into a `resources/` subdirectory in the template folder.  
   Custom templates may need to adjust their paths if they reference these files.
 - pdoc web server now picks a random port if 8080 is unavailable and no explicit port has been passed.
 - Improve search tokenization to better match
   on function arguments.
 - The "Edit on GitHub" button now says "Edit on GitLab" if it points to
   GitLab, or "Edit Source" if neither platform is used.
 - The `all_modules` variable now allows templates to access all other module objects.
 - Add `pdoc.doc.Module.from_name` to simplify module creation.
 - Do not linkify identifiers that are already manually linked.
 - Hide modules in the submodule list if the were explicitly excluded from documentation.
 - When importing local file paths, always make sure that the directory is
   at the front of `sys.path`.
 - Improve evaluation of type annotations.

## 2022-01-14: pdoc 8.3.0

 - The search functionality now also covers function parameters,
   annotated types, default values, and base classes.
 - Work around a Blink renderer bug to make sure that arguments
   are clickable and the small "expand" triangle is displayed
   next to the *View Source* button.
 - Add negated module specs to exclude specific (sub)modules.
   For example, `pdoc foo !foo.bar` documents `foo` and all submodules of `foo` except `foo.bar`.
 - Only display headings up to a depth of 2 in the table of contents for module docstrings.

## 2022-01-05: pdoc 8.2.0

 - Improve rendering of warnings emitted by pdoc.
 - Improve search quality by disabling the word stemmer.
 - Fix a bug where the search bar on the index page did not work if only a single module was documented.
 - Add a warning when multiple modules with the same name are added from different paths.

## 2021-12-28: pdoc 8.1.0

 - Add CSS styling for Markdown tables. (@sitic)
 - Prefer epydoc-style docstrings after variable assignments 
   over the variable's `__doc__`.
 - Improve error message on search index compilation failures.

## 2021-10-29: pdoc 8.0.1

 - Fix an edge case where class annotations were not evaluated properly.
 - Improve error messages for invalid type hints.
 - Fix module index when using pdoc's web server.

## 2021-09-19: pdoc 8.0.0

 - `search.json` -> `search.js`: Most of pdoc's search-related JavaScript code is now
   only fetched on demand, which improves page size and performance.
 - pdoc's search now works from `file://` pages.
 - Improve display of (extension module) data descriptors.

## 2021-08-18: pdoc 7.4.0

 - Display error webpage for template errors.
 - When processing type hints, detect imports in 
   [`TYPE_CHECKING`](https://docs.python.org/3/library/typing.html#typing.TYPE_CHECKING) 
   blocks.
 - Add `--no-search` to disable search functionality.

## 2021-08-09: pdoc 7.3.1

 - Fix a bug where an empty footer was incorrectly emitted by the template.

## 2021-08-09: pdoc 7.3.0

 - Full compatibility with Python 3.10.
 - Many template customizations are now directly available as command line switches, for example:
    - `--math`
    - `--logo`
    - `--no-show-source`
    - `--footer-text`

## 2021-07-28: pdoc 7.2.0

 - Don't include variables/attributes that only have a type annotation but no value and no docstring.
   If one wants to document a variable, a docstring should be added.
 - Templating: `render_docstring` is split into `to_markdown` and `to_html` to increase customizability.
 - Fix hot-reloading of included Markdown files.
 - Allow Google docstring section headers to contain spaces.
 - Fix formatting of Google docstrings that have multiple colons.
 - Fix a crash when importing a module from within its directory.

## 2021-06-11: pdoc 7.1.1

 - Do not show constructors for abstract base classes unless they have a custom docstring.
 - Fix math example to render formulae in search results.

## 2021-06-03: pdoc 7.1.0

 - Invoking `pdoc` without any arguments now asks the user to specify module name
   instead of starting pdoc with all available modules. The previous implementation 
   had a poor user experience as building the search index took too long.
 - Improve documentation of `pdoc.extract`. `pdoc.extract.parse_specs` has been renamed to `walk_specs`, 
   the old API now emits a deprecation warning.
 - Add `pdoc.doc.Doc.source_lines` to access where in a file an object is defined.
 - Fix a crash when importing `asyncio` on Windows on Python 3.7. 

## 2021-05-30: pdoc 7.0.3

 - Do not show a search bar on the module page if only one module is documented.
   If the entire documentation is contained on a single HTML page, the browser's search functionality is just as good.
   Users can piggyback on their preexisting knowledge about the search semantics in this case.

## 2021-05-27: pdoc 7.0.2

 - Fix section indentation in Google-style docstrings.

## 2021-05-21: pdoc 7.0.1

 - Fix compatibility with older Jinja2 versions.
 - Fix basic compatibility with Python 3.10b1.

## 2021-05-12: pdoc 7.0.0

 - Add search functionality.
   pdoc now has a search bar which allows users to quickly
   find relevant parts in the documentation.
   See https://pdoc.dev/docs/pdoc/search.html for details.
 - Redesign module list (index.html.jinja2).
 - Update Bootstrap to v5.0.0.
 - Do not fail if `inspect.getdoc()` raises.
 - Fix compatibility with Jinja2 3.0.0.

## 2021-04-30: pdoc 6.6.0

 - Jinja2 templates can now access system environment variables,
   for example to pass version information.

## 2021-04-29: pdoc 6.5.0

 - Add support for `.. include::` directives to include external Markdown files.
 - Add word break points for long module and class names. (@jstriebel)

## 2021-04-21: pdoc 6.4.4

 - Fix a crash when `inspect.signature` returns incomplete source code.
 - Fix a crash when inspecting unhashable functions.

## 2021-04-11: pdoc 6.4.3

 - Fix a bug when dedenting multi-line decorators.
 - Make it easier to change the logo on the module index page.

## 2021-03-28: pdoc 6.4.2

 - Minor rendering improvements for enums and typing.NamedTuples.
 - pdoc now emits a warning when directory names conflict with modules
   already loaded by pdoc.
 - If a class is publicly reimported in the current module, pdoc now links to
   the reimported instance instead of the source location.

## 2021-03-19: pdoc 6.4.1

 - Private function decorators (those starting with "\_")
   are now hidden by default. (@zmoon)
 - If pdoc is invoked with a name that is both an installed Python module 
   and a local directory, notify the user that the installed module will be documented.
 - `__doc__` is now not rendered as a variable, even if included in `__all__`.
 - Submodules are now internally assigned a qualname, which fixes broken anchor links.

## 2021-03-10: pdoc 6.4.0

 - Functions in the current scope can now be referenced without specifying
   the full qualified name. For example, one can use `bar()` instead of 
   `Foo.bar()` in the docstring of `Foo`.
 - Numpydoc: *See Also* sections are now parsed properly.
 - reStructuredText: Add support for footnotes and fix minor bugs.

## 2021-02-24: pdoc 6.3.2

 - Bugfix: Docstrings for data descriptors are now captured properly.
 - Add an example for math formula rendering.

## 2021-02-15: pdoc 6.3.1

 - Cosmetic improvements in default value rendering:
   object and function memory addresses are now stripped.
 - Accessibility Improvements

## 2021-02-14: pdoc 6.3.0

 - Respect `__all__` when collecting submodules.
 - Correct wrong links in module index (@fweisser)
 - Emit more detailed error messages on import failure.

## 2021-02-12: pdoc 6.2.0

 - Improvement: Add syntax highlighting in ">>>" code block examples.
 - Bugfix: Module-level comments are not properly live-reloaded.

## 2021-02-12 pdoc 6.1.1

 - Bugfix: Don't eat underscores in numpy/Google-style docstrings.
 - Bugfix: Fix rendering of typing.NamedTuple.

## 2021-02-07 pdoc 6.1.0

 - Add compatibility for Python 3.7

## 2021-02-07 pdoc 6.0.0

 - Add dark mode theme (@Arkelis)
   pdoc's color scheme can now be customized with CSS variables.
   This may be a minor breaking change for users who have heavily customized their templates.
 - Docs: Add an example how to integrate pdoc with mkdocs.
 - Bugfix: pdoc now retains custom rendering configuration when it renders itself with live-reload.

## 2021-02-05 pdoc 5.0.0

 - Make it easier to embed pdoc into other systems:
   See <https://pdoc.dev/docs/pdoc.html#integrate-pdoc-into-other-systems> for details.
   This change may be a minor breaking change for users using custom templates.
 - Generic class bases are now displayed fully. 
   This may be a minor breaking change for users who customized class base output.
 - Add header anchors to documentation items.
 - Define all Jinja2 macros as `{% defaultmacro %}`, which makes them easier to override.
 - Parsing is not more robust if source code is unavailable.
 - Bugfix: Functions decorated with `@classmethod` now also inherit their docstring.
 - Bugfix: The "View Source" marker is now properly displayed in Firefox.

## 2021-02-01 pdoc 4.0.0

 - Improve how inherited members are detected.
   `Doc.declared_at` is superseded by `Doc.taken_from`,
   which is a relatively minor but breaking change in the Python API.
 - Bugfix: Don't link private members in the same module.
 - Improve error message when module live-reload fails.
 - Smaller favicon, improved CSS minification
 - Improve error message if module is not found.

## 2021-01-26 pdoc 3.0.1

 - Fix usage of `--docformat`.

## 2021-01-24 pdoc 3.0.0

 - Add support for alternative docstring flavors.
   Flavors can be enabled globally using `--docformat` or on a per-module
   basis using `__docformat__ = "..."`.
 - Add support for Google docstrings.
 - Add basic support for Numpydoc and reStructuredText docstrings.
   The most common rST elements are supported, but we do not intend
   to support the full complexity of the spec.
 - Links within the current module now don't require the full qualified path.
 - Live-reloading is now more robust.
 - Improvements to the default theme.

## 2021-01-22: pdoc 2.0.0

 - Make it possible to selectively include private or exclude public members in templates.  
   This comes with a breaking change: `pdoc.doc.Namespace.members` now includes private members.
 - Enhancement: Keep page position when live-reloading.
 - Enhancement: Don't show common server connection errors in the console.

## 2021-01-20: pdoc 1.1.0

 - pdoc now respects `__all__` when listing submodules.

## 2021-01-19: pdoc 1.0.1

 - Test CI processes by shipping a quick patch release.
 - Bugfix: Don't crash on lambdas as class attributes.
 - Bugfix: Don't crash on comments between decorators.
 - Bugfix: Don't crash pdoc if a user's custom __getattr__ implementation is crashing.
 - Bugfix: use `inspect.unwrap` instead of unwrapping manually.

## 2021-01-19: pdoc 1.0.0

This release features a major rewrite of pdoc, dropping compatibility
with Python 2 and focusing on modern Python 3 only.

 - Added: First-class support for type annotations
 - Added: Simpler directory structure
 - Added: New responsive documentation theme
 - Added: New website and documentation
 - Added: 100% test coverage and CI
 - Use Jinja2 instead of mako.
 - Removed: Support for `__pdoc__`, which is rarely required
   when following modern Python standards. This feature may return
   depending on user feedback.
 - Removed: Markdown output. The project now focuses on HTML documentation.
   PRs to re-add markdown support will be gladly accepted.

pdoc is now maintained by [@mhils](https://github.com/mhils) and the rest of the mitmproxy team.


## pdoc 0.3.2

  - Bugfix release.


## pdoc 0.3.1

  - Source code is extracted from __wrapped__ if it exists, and then
    falls back to inspect.getsourcelines. This reverses the behavior
    implemented in #6.
  - Fix Python 2.6 compatibility by requiring Markdown < 2.5 (#19).
    Markdown 2.5 dropped support for Python 2.6.
  - Get rid of tabs that sneaked in from #17.
  - Fix pep8 violations.

## pdoc 0.3.0

  - Major HTML face lift. Kudos to @knadh!
    (PR: https://github.com/mitmproxy/pdoc/pull/17)

## pdoc 0.2.4

  - Fixed bug in HTTP server that was referencing a non-existent
    variable.

## pdoc 0.2.3

  - Fixed #10 (the --template-dir flag now works).

## pdoc 0.2.2

  - Fixes #7 by ignoring module loaders that lack a 'path' attribute.

## pdoc 0.2.1

  - Fixes #5 by trying to find source for decorated functions.
    (@austin1howard)

## pdoc 0.2.0

  - Fix issue #2 by making pdoc a package instead of a module.
    The templates are now included as package_data, which seems
    to be more portable (its final location is more predictable).

## pdoc 0.1.8

  - pdoc now interprets `__pdoc__[key] = None` as an explicit way
    to hide `key` from the public interface of its module.

## pdoc 0.1.7

  - Removed __new__ from the public interface. I think __init__
    is sufficient.

## pdoc 0.1.6

  - Fixed bug #1.

## pdoc 0.1.5

  - Fixed a bug with an improper use of getattr.
  - Made pdoc aware of __slots__. (Every identifier in __slots__
    is automatically interpreted as an instance variable.)

## pdoc 0.1.4

  - Fixed bug where getargspec wasn't being used in Python 2.x.

## pdoc 0.1.3

  - Avoid a FQDN lookup.

## pdoc 0.1.2

  - A few doco touchups.
  - Fixed a bug in Py3K. Use getfullargspec when available.

## pdoc 0.1.1

  - Documentation touch ups.
  - Removed unused command line flags.

## pdoc 0.1.0

First public release.<|MERGE_RESOLUTION|>--- conflicted
+++ resolved
@@ -15,14 +15,11 @@
   ([#831](https://github.com/mitmproxy/pdoc/issues/831), @iFreilicht)
 - Replace vendored version of `markdown2` with the [official
   upstream](https://github.com/trentm/python-markdown2)
-<<<<<<< HEAD
+- Add support for keyword args for Google flavor docs.
+  ([#840](https://github.com/mitmproxy/pdoc/pull/840), @aleksslitvinovs)
 - Add support for Pydantic-style field docstrings,
   e.g. `pydantic.Field(description="...")`
   ([#802](https://github.com/mitmproxy/pdoc/pull/802), @jinnovation)
-=======
-- Add support for keyword args for Google flavor docs.
-  ([#840](https://github.com/mitmproxy/pdoc/pull/840), @aleksslitvinovs)
->>>>>>> f19fbf7a
 
 ## 2025-06-04: pdoc 15.0.4
 
