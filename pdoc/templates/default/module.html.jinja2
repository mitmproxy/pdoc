{% extends "frame.html.jinja2" %}
{% block title %}{{ module.modulename }} API documentation{% endblock %}
{% block style %}
    {% filter minify_css %}
        {{ super() }}

        {% block style_pygments %}
            <style type="text/css">/*! Pygments code highlighting */ {% include 'code-highlighting.css' %}</style>
        {% endblock %}
        {% block style_pdoc %}
            <style type="text/css">/*! pdoc */
            {#
             pdoc's CSS style is divided into two Jinja2 blocks:
               - style_layout: The responsive page layout and navigation menu.
               - style_content: The documentation contents.

             This makes it easier to embed pdoc into other systems,
             see https://pdoc.dev/docs/pdoc.html#integrate-pdoc-into-other-systems.
             #}


            /* Color palette */
            .pdoc {
                box-sizing: border-box;
                --nav-bg-color: #eee;
                --nav-text-color: #333;
                --nav-li-hover-color: rgba(255, 255, 255, 0.5);
                --text-link-color: #3660a5;
                --text-link-hover-color: #0a58ca;
                --pre-bg-color: #f7f7f7;
                --pre-border-color: #ccc;
                --code-text-color: #24292e;
                --code-bg-color: rgba(27, 31, 35, 0.05);
                --name-color: #0066BB;
                --def-color: #008800;
                --annotation-color: #007020;
                --attr-hover-color: #dadada;
                --identifier-before-after: gray;
                --target-bg-color: #fff598;
            }

            @media (prefers-color-scheme: dark) {
                .pdoc {
                    --main-bg-color: #212529;
                    --main-text-color: #fff;
                    --nav-bg-color: #333;
                    --nav-text-color: #eee;
                    --nav-li-hover-color: rgba(0, 0, 0, 0.1);
                    --text-link-color: #58a6ff;
                    --text-link-hover-color: #3989ff;
                    --pre-bg-color: #333;
                    --pre-border-color: #555;
                    --code-text-color:#e9e9e9;
                    --code-bg-color: #343434;
                    --name-color: #77C1FF;
                    --def-color: #0cdd0c;
                    --annotation-color: #00c037;
                    --attr-hover-color: #444;
                    --identifier-before-after: #9d9d9d;
                    --target-bg-color: #394e00;
                }
            }

            .pdoc-button {
                display: inline-block;
                border: solid black 1px;
                border-radius: 2px;
                font-size: .75rem;
                padding: calc(0.5em - 1px) 1em;
                transition: 100ms all;
            }

            {% block style_layout %}
                /* Colors of overall document */
                body {
                      --main-bg-color: #fff;
                      --main-text-color: #212529;
                      color: var(--main-text-color);
                      background-color: var(--main-bg-color);
                }

                 @media (prefers-color-scheme: dark) {
                      body {
                          --main-bg-color: #212529;
                          --main-text-color: #fff;
                      }
                 }

                /* Responsive Layout */
                html, body {
                    width: 100%;
                    height: 100%;
                }

                @media (max-width: 769px) {
                    label[for=navtoggle] {
                        cursor: pointer;
                        position: absolute;
                        width: 50px;
                        height: 40px;
                        top: 1rem;
                        right: 1rem;
                        color: rgba(0, 0, 0, .55);
                        border-color: rgba(0, 0, 0, .1);
                        background-repeat: no-repeat;
                        background-position: center center;
                        background-image: url("data:image/svg+xml,%3csvg xmlns='http://www.w3.org/2000/svg' viewBox='0 0 30 30'%3e%3cpath stroke='rgba%280, 0, 0, 0.55%29' stroke-linecap='round' stroke-miterlimit='10' stroke-width='2' d='M4 7h22M4 15h22M4 23h22'/%3e%3c/svg%3e");
                    }

                    main {
                        padding: 2rem 3vw;
                    }

                    label[for=navtoggle]:hover {
                        border-color: rgba(0, 0, 0, .5);
                    }

                    #navtoggle + div {
                        display: none;
                    }

                    #navtoggle:checked + div {
                        display: inherit;
                    }

                    .git-button {
                        display: none !important;
                    }
                }

                @media (min-width: 770px) {
                    :root {
                        --sidebar-width: clamp(12.5rem, 28vw, 22rem);
                    }

                    nav {
                        position: fixed;
                        overflow: auto;
                        height: 100vh;
                        width: var(--sidebar-width);
                    }

                    main {
                        padding: 3rem 2rem 3rem calc(var(--sidebar-width) + 3rem);
                        width: calc(54rem + var(--sidebar-width));
                        max-width: 100%;
                    }

                    label[for=navtoggle] {
                        display: none;
                    }
                }

                #navtoggle {
                    display: none;
                }

                /* Nav */
                nav.pdoc {
                    --pad: 1.75rem;
                    --indent: 1.5rem;
                    background-color: var(--nav-bg-color);
                    border-right: 1px solid #c1c1c1;
                    box-shadow: 0 0 20px rgba(50, 50, 50, .2) inset;
                    padding: 0 0 0 var(--pad);
                    overflow-wrap: anywhere;
                    scrollbar-width: thin;
                }

                nav.pdoc::-webkit-scrollbar {
                    width: 10px;
                }

                nav.pdoc::-webkit-scrollbar-thumb {
                    background-color: #c1c1c1;
                }

                nav.pdoc > div {
                    padding: var(--pad) 0;
                }

                nav.pdoc .module-list-button {
                    display: inline-flex;
                    color: var(--nav-text-color);
                    border-color: var(--identifier-before-after);
                    margin-bottom: 1rem;
                }

                nav.pdoc .module-list-button:hover {
                    border-color: var(--main-text-color);
                }

                nav.pdoc .module-list-button svg {
                    margin-right: .5em;
                }

                nav.pdoc ul {
                    list-style: none;
                    padding-left: 0;
                }

                nav.pdoc li {
                    display: block;
                    margin: 0;
                    padding: .2rem 0 .2rem var(--indent);
                    transition: all 100ms;
                }

                nav.pdoc > div > ul > li {
                    padding-left: 0;
                }

                nav.pdoc li:hover {
                    background-color: var(--nav-li-hover-color);
                }

                nav.pdoc a {
                    color: var(--nav-text-color);
                    display: block;
                }

                nav.pdoc > h2:first-of-type {
                    margin-top: 1.5rem;
                }

                nav.pdoc .class:before {
                    content: "class ";
                    color: var(--identifier-before-after);
                }

                nav.pdoc .function:after {
                    content: "()";
                    color: var(--identifier-before-after);
                }
            {% endblock %}

            {% block style_content %}
                {#
                In this block, all selectors are scopoed with ".pdoc".
                This makes sure that the pdoc styling doesn't leak to the rest of the page.
                 #}
                /* General styling */
                html, main {
                    scroll-behavior: smooth;
                }

                .pdoc h1, .pdoc h2, .pdoc h3, .pdoc h4 {
                    font-weight: 300;
                    margin: .3em 0;
                    padding: .2em 0;
                }

                .pdoc a {
                    text-decoration: none;
                    color: var(--text-link-color);
                }

                .pdoc a:hover {
                    color: var(--text-link-hover-color);
                }

                .pdoc blockquote {
                    margin-left: 2rem;
                }

                .pdoc pre {
                    background-color: var(--pre-bg-color);
                    border-top: 1px solid var(--pre-border-color);
                    border-bottom: 1px solid var(--pre-border-color);
                    margin-bottom: 1em;
                    padding: .5rem 0 .5rem .5rem;
                }

                .pdoc code {
                    color: var(--code-text-color);
                    padding: .2em .4em;
                    margin: 0;
                    font-size: 85%;
                    background-color: var(--code-bg-color);
                    border-radius: 6px;
                }

                .pdoc a > code {
                    color: inherit;
                }

                .pdoc pre > code {
                    display: inline-block;
                    font-size: inherit;
                    background: none;
                    padding: 0;
                }

                /* Page Heading */
                .pdoc .modulename {
                    margin-top: 0;
                    font-weight: bold;
                }

                .pdoc .modulename a {
                    color: var(--text-link-color);
                    transition: 100ms all;
                }

                .pdoc .modulename a:hover {
                    color: var(--text-link-hover-color);
                }

                /* GitHub Button */
                .pdoc .git-button {
                    float: right;
                    border: solid #3273dc 1px;
                }

                .pdoc .git-button:hover {
                    background-color: #3273dc;
                    color: white;
                }

                /* View Source */
                .pdoc details {
                    --shift: -40px;
                    text-align: right;
                    margin-top: var(--shift);
                    margin-bottom: calc(0px - var(--shift));
                    clear: both;
                }

                .pdoc details:not([open]) {
                    height: 0;
                    overflow: visible;
                }

                .pdoc details > summary {
                    font-size: .75rem;
                    cursor: pointer;
                    color: #666;
                    border-width: 0;
                    padding: 0 .7em;
                    /* Firefox hides the arrow if we specify inline-block,
                       see https://bugzilla.mozilla.org/show_bug.cgi?id=1270163.
                       Chrome on the other hand does not support the two-property syntax yet,
                       so the last statement is ignored. */
                    display: inline-block;
                    display: inline list-item;
                    user-select: none;
                }

                .pdoc details > summary:focus {
                    outline: 0;
                }

                .pdoc details > div {
                    margin-top: calc(0px - var(--shift) / 2);
                    text-align: left;
                }

                /* Docstrings */
                .pdoc .docstring {
                    margin-bottom: 1.5rem;
                }

                .pdoc > section:first-of-type > .docstring {
                    margin-bottom: 3rem;
                }

                .pdoc .docstring pre {
                    margin-left: 1em;
                    margin-right: 1em;
                }

                /* Highlight focused element */
<<<<<<< HEAD
                .pdoc h1:target, .pdoc h2:target, .pdoc h3:target, .pdoc h4:target, .pdoc h5:target, .pdoc h6:target {
                    background-color: var(--target-bg-color);
                    box-shadow: -1rem 0 0 0 var(--target-bg-color);
                }

                .pdoc div:target > .attr, .pdoc section:target > .attr {
                    background-color: var(--target-bg-color);
=======
                .pdoc h1:target,
                .pdoc h2:target,
                .pdoc h3:target,
                .pdoc h4:target,
                .pdoc h5:target,
                .pdoc h6:target {
                    background-color: #fff7a8;
                    box-shadow: -1rem 0 0 0 #fff7a8;
                }

                .pdoc div:target > .attr,
                .pdoc section:target > .attr,
                .pdoc dd:target > a {
                    background-color: #fff598;
>>>>>>> 319e831e
                }

                .pdoc .attr:hover {
                    background-color: var(--attr-hover-color);
                }

                /* Header link */
                .pdoc .headerlink {
                    position: absolute;
                    width: 0;
                    margin-left: -1.5rem;
                    line-height: 1.4rem;
                    font-size: 1.5rem;
                    font-weight: normal;
                    transition: all 100ms ease-in-out;
                    opacity: 0;
                }

                .pdoc .attr > .headerlink {
                    margin-left: -2.5rem;
                }

                .pdoc *:hover > .headerlink,
                .pdoc *:target > .attr > .headerlink {
                    opacity: 1;
                }

                /* Attributes */
                .pdoc .attr {
                    color: var(--main-text-color);
                    margin: 1rem 0 .5rem;
                    /*
                    lots of padding on the right to accomodate the view source button.
                    This is not ideal, but probably good enough for now.
                    */
                    padding: .4rem 5rem .4rem 1rem;
                    background-color: var(--nav-bg-color);
                }

                .pdoc .classattr {
                    margin-left: 2rem;
                }

                .pdoc .name {
                    color: var(--name-color);
                    font-weight: bold;
                }

                .pdoc .def {
                    color: var(--def-color);
                    font-weight: bold;
                }

                .pdoc .signature {
                    white-space: pre-wrap;
                }

                .pdoc .annotation {
                    color: var(--annotation-color);
                }

                .pdoc .int, .pdoc .nonetype {
                    color: #666;
                }

                .pdoc .str {
                    color: #BA2121;
                }

                /* Inherited Members */
                .pdoc .inherited {
                    margin-left: 2rem;
                }

                .pdoc .inherited dt {
                    font-weight: 700;
                }

                .pdoc .inherited dt, .pdoc .inherited dd {
                    display: inline;
                    margin-left: 0;
                    margin-bottom: .5rem;
                }

                .pdoc .inherited dd:not(:last-child):after {
                    content: ", ";
                }

                .pdoc .inherited .class:before {
                    content: "class ";
                    color: gray;
                }

                .pdoc .inherited .function a:after {
                    content: "()";
                    color: gray;
                }

                /* "built with pdoc" attribution */
                .pdoc .attribution {
                    margin-top: 2rem;
                    display: block;
                    opacity: 0.5;
                    transition: all 200ms;
                    filter: grayscale(100%);
                }

                .pdoc .attribution:hover {
                    opacity: 1;
                    filter: grayscale(0%);
                }

                .pdoc .attribution img {
                    margin-left: 5px;
                    height: 35px;
                    width: 70px;
                    transition: all 200ms;
                }
            {% endblock %}
            </style>
        {% endblock style_pdoc %}
    {% endfilter %}
{% endblock %}
{% defaultmacro bases(cls) %}
    {%- if cls.bases -%}
        (
        {%- for base in cls.bases -%}
            <span class="base">{{ base | link }}</span>
            {%- if loop.nextitem %}, {% endif %}
        {%- endfor -%}
        )
    {%- endif -%}
{% enddefaultmacro %}
{% defaultmacro default_value(var) -%}
    {%- if var.default_value_str -%}
        <span class="default_value">{{ var.default_value_str | escape | linkify }}</span>
    {%- endif -%}
{% enddefaultmacro %}
{% defaultmacro annotation(var) %}
    {%- if var.annotation_str -%}
        <span class="annotation">{{ var.annotation_str | escape | linkify }}</span>
    {%- endif -%}
{% enddefaultmacro %}
{% defaultmacro decorators(doc) %}
    {% for d in doc.decorators %}
        <div class="decorator">{{ d }}</div>
    {% endfor %}
{% enddefaultmacro %}
{% defaultmacro headerlink(doc) -%}
    <a class="headerlink" href="#{{ doc.qualname }}">#&nbsp;&nbsp</a>
{% enddefaultmacro %}
{% defaultmacro function(fn) %}
    {%- set sig -%}
    <span class="signature">{{ fn.signature | escape | linkify }}</span>
    {%- endset -%}
    <div class="attr function">{{ headerlink(fn) }}
        {{ decorators(fn) }}
        {% if fn.name == "__init__" %}
            <span class="name">{{ ".".join(fn.qualname.split(".")[:-1]) }}</span>
            {{- sig | replace("(self)","()") | replace("(self, ","(") -}}
        {% else %}
            <span class="def">{{ fn.funcdef }}</span>
            <span class="name">{{ fn.name }}</span>{{ sig }}:
        {% endif %}
    </div>
{% enddefaultmacro %}
{% defaultmacro variable(var) %}
    <div class="attr variable">{{ headerlink(var) }}
        <span class="name">{{ var.name }}</span>{{ annotation(var) }}{{ default_value(var) }}
    </div>
{% enddefaultmacro %}
{% defaultmacro submodule(mod) %}
    <div class="attr module">{{ headerlink(mod) }}<span class="name">{{ (mod.modulename, "") | link }}</span></div>
{% enddefaultmacro %}
{% defaultmacro class(cls) %}
    <div class="attr class">
        {{ headerlink(cls) }}
        {{ decorators(cls) }}
        <span class="def">class</span>
        <span class="name">{{ cls.qualname }}</span>
        {{- bases(cls) -}}:
    </div>
{% enddefaultmacro %}
{% defaultmacro member(doc) %}
    {% if doc.type == "class" %}
        {{ class(doc) }}
    {% elif doc.type == "function" %}
        {{ function(doc) }}
    {% elif doc.type == "module" %}
        {{ submodule(doc) }}
    {% else %}
        {{ variable(doc) }}
    {% endif %}
    {% if doc.type != "variable" %}
        {{ view_source(doc) }}
    {% endif %}
    {{ docstring(doc) }}
{% enddefaultmacro %}
{% defaultmacro docstring(var) %}
    {% if var.docstring %}
        <div class="docstring">{{ var.docstring | render_docstring | linkify }}</div>
    {% endif %}
{% enddefaultmacro %}
{% defaultmacro nav_members(members) %}
    <ul class="memberlist">
        {% for m in members if is_public(m) | trim %}
            <li>
                {% if m.type == "class" %}
                    <a class="{{ m.type }}" href="#{{ m.qualname }}">{{ m.qualname }}</a>
                    {% if m.own_members %}
                        {{ nav_members(m.own_members) | indent(12) }}
                    {% endif %}
                {% elif m.type == "module" %}
                    <a class="{{ m.type }}" href="#{{ m.name }}">{{ m.name }}</a>
                {% elif m.name == "__init__" %}
                    <a class="{{ m.type }}" href="#{{ m.qualname }}">{{ m.qualname.split(".")[-2] }}</a>
                {% else %}
                    <a class="{{ m.type }}" href="#{{ m.qualname }}">{{ m.name }}</a>
                {% endif %}
            </li>
        {% endfor %}
    </ul>
{% enddefaultmacro %}
{% defaultmacro is_public(doc) %}
    {#
    This macro is a bit unconventional in that its output is not rendered, but treated as a boolean:
    Returning no text is interpreted as false, returning any other text is iterpreted as true.
    Implementing this as a macro makes it very easy to override with a custom template..
    #}
    {% if not doc.name.startswith("_") %}
        {# members not starting with an underscore are considered public by default #}
        true
    {% elif doc.name == "__init__" %}
        {# the constructor is our special case which we also treat as public #}
        true
    {% elif doc.qualname == doc.name and doc.name is in(module.obj.__all__) %}
        {# members starting with an underscore are still public if mentioned in __all__ #}
        true
    {% endif %}
{% enddefaultmacro %}
{# fmt: off #}
{% defaultmacro inherited(cls) %}
    {% for base, members in cls.inherited_members.items() %}
        {% set member_html %}
            {% for m in members if is_public(m) | trim %}
                <dd id="{{ m.qualname }}" class="{{ m.type }}">
                    {{- m.taken_from | link(text=m.name.replace("__init__",base[1])) -}}
                </dd>
            {% endfor %}
        {% endset %}
        {# we may not have any public members, in which case we don't want to print anything. #}
        {% if member_html %}
            <div><dt>{{ base | link }}</dt>
                {{ member_html }}
            </div>
        {% endif %}
    {% endfor %}
{% enddefaultmacro %}
{# fmt: on #}
{% defaultmacro view_source(doc) %}
    {% if doc.source %}
        <details>
            <summary>View Source</summary>
            {{ doc.source | highlight }}
        </details>
    {% endif %}
{% enddefaultmacro %}
{% defaultmacro module_name() %}
    <h1 class="modulename">
        {% set parts = module.modulename.split(".") %}
        {% for part in parts %}
            {%- set fullname = ".".join(parts[:loop.index]) -%}
            {%- if fullname in all_modules and fullname != module.modulename -%}
                <a href="./{{ "../" * loop.revindex0 }}{{ part }}.html">{{ part }}</a>
            {%- else -%}
                {{ part }}
            {%- endif -%}
            {%- if loop.nextitem %}.{% endif -%}
        {% endfor %}
    </h1>
{% enddefaultmacro %}
{% block body %}
    {% block nav %}
        <nav class="pdoc">
            <label for="navtoggle" class="pdoc-button"></label>
            <input id="navtoggle" type="checkbox">
            <div>
                {% block nav_title %}{% endblock %}
                {% block module_list_link scoped %}
                    {% set parentmodule = ".".join(module.modulename.split(".")[:-1]) %}
                    {% if parentmodule and parentmodule in all_modules %}
                        <a class="pdoc-button module-list-button" href="../{{ parentmodule.split(".")[-1] }}.html">
                            {% include "box-arrow-in-left.svg" %}
                            {{- parentmodule -}}
                        </a>
                    {% elif all_modules|length > 1 %}
                        <a class="pdoc-button module-list-button" href="./{{ "../" * module.modulename.count(".") }}">
                            {% include "box-arrow-in-left.svg" %}
                            Module Index
                        </a>
                    {% endif %}
                {% endblock %}

                {% set index = module.docstring | render_docstring | attr("toc_html") %}
                {% if index %}
                    <h2>Contents</h2>
                    {{ index | safe }}
                {% endif %}

                {% if module.submodules %}
                    <h2>Submodules</h2>
                    <ul>
                        {% for submodule in module.submodules %}
                            <li>{{ submodule.taken_from | link }}</li>
                        {% endfor %}
                    </ul>
                {% endif %}

                {% if module.members %}
                    <h2>API Documentation</h2>
                    {{ nav_members(module.members.values()) }}
                {% endif %}

                {% block attribution %}
                    <a class="attribution" title="pdoc: Python API documentation generator" href="https://pdoc.dev">
                        built with <img
                            alt="pdoc"
                            src="data:image/svg+xml,{% filter urlencode %}{% include "logo.svg" %}{% endfilter %}"/>
                    </a>
                {% endblock %}
            </div>
        </nav>
    {% endblock %}
    <main class="pdoc">
        {% block module_info %}
            <section>
                {% block edit_button %}
                    {% if edit_url %}
                        <a class="pdoc-button git-button" href="{{ edit_url }}">Edit on GitHub</a>
                    {% endif %}
                {% endblock %}
                {{ module_name() }}
                {{ docstring(module) }}
                {{ view_source(module) }}
            </section>
        {% endblock %}
        {% block module_contents %}
            {% for m in module.flattened_own_members if is_public(m) | trim %}
                <section id="{{ m.qualname or m.name }}">
                    {{ member(m) }}
                    {% if m.type == "class" %}
                        {% for m in m.own_members if m.type != "class" and is_public(m) | trim %}
                            <div id="{{ m.qualname }}" class="classattr">
                                {{ member(m) }}
                            </div>
                        {% endfor %}
                        {% set inherited_members = inherited(m) | trim %}
                        {% if inherited_members %}
                            <div class="inherited">
                                <h5>Inherited Members</h5>
                                <dl>
                                    {{ inherited_members }}
                                </dl>
                            </div>
                        {% endif %}
                    {% endif %}
                </section>
            {% endfor %}
        {% endblock %}
    </main>
    {% if mtime %}
        <script>
            /* Periodically check with the pdoc server if there have been any changes. */
            let mtime_generated = {{ mtime | tojson }},
                url = location.href.split("#")[0];
            url += (url.includes("?") ? "&" : "?") + "mtime=1";
            window.setInterval(function () {
                fetch(url)
                    .then(response => response.text())
                    .then(mtime => {
                        if (mtime_generated !== mtime)
                            location.reload();
                    });
            }, 1000);
        </script>
    {% endif %}
{% endblock %}<|MERGE_RESOLUTION|>--- conflicted
+++ resolved
@@ -3,7 +3,6 @@
 {% block style %}
     {% filter minify_css %}
         {{ super() }}
-
         {% block style_pygments %}
             <style type="text/css">/*! Pygments code highlighting */ {% include 'code-highlighting.css' %}</style>
         {% endblock %}
@@ -370,30 +369,20 @@
                 }
 
                 /* Highlight focused element */
-<<<<<<< HEAD
-                .pdoc h1:target, .pdoc h2:target, .pdoc h3:target, .pdoc h4:target, .pdoc h5:target, .pdoc h6:target {
-                    background-color: var(--target-bg-color);
-                    box-shadow: -1rem 0 0 0 var(--target-bg-color);
-                }
-
-                .pdoc div:target > .attr, .pdoc section:target > .attr {
-                    background-color: var(--target-bg-color);
-=======
                 .pdoc h1:target,
                 .pdoc h2:target,
                 .pdoc h3:target,
                 .pdoc h4:target,
                 .pdoc h5:target,
                 .pdoc h6:target {
-                    background-color: #fff7a8;
-                    box-shadow: -1rem 0 0 0 #fff7a8;
+                    background-color: var(--target-bg-color);
+                    box-shadow: -1rem 0 0 0 var(--target-bg-color);
                 }
 
                 .pdoc div:target > .attr,
                 .pdoc section:target > .attr,
                 .pdoc dd:target > a {
-                    background-color: #fff598;
->>>>>>> 319e831e
+                    background-color: var(--target-bg-color);
                 }
 
                 .pdoc .attr:hover {
