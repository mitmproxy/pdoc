{% extends "frame.html.jinja2" %}
{% block title %}{{ module.modulename }} API documentation{% endblock %}
{% block style %}
    {% filter minify_css %}
        {{ super() }}
<<<<<<< HEAD
        <style type="text/css">/*! pygments */{{ pygments_css }}</style>
        <style type="text/css">/*! pdoc */
        /* Color palette */
        :root {
        	--main-bg-color: #fff;
        	--main-text-color: #212529;
			--nav-bg-color: #eee;
			--nav-text-color: #333;
			--nav-li-hover-color: rgba(255, 255, 255, 0.5);
			--text-link-color: #3660a5;
			--text-link-hover-color: #0a58ca;
			--pre-bg-color: #f7f7f7;
			--pre-border-color: #ccc;
			--code-text-color: #24292e;
			--code-bg-color: rgba(27, 31, 35, 0.05);
			--name-color: #0066BB;
			--def-color: #008800;
			--annotation-color: #007020;
			--attr-hover-color: #dadada;
			--identifier-before-after: gray;
			--target-bg-color: #fff598;
        }

        @media (prefers-color-scheme: dark) {
			:root {
				--main-bg-color: #212529;
				--main-text-color: #fff;
				--nav-bg-color: #333;
        		--nav-text-color: #eee;
        		--nav-li-hover-color: rgba(0, 0, 0, 0.1);
        		--text-link-color: #58a6ff;
        		--text-link-hover-color: #3989ff;
        		--pre-bg-color: #333;
        		--pre-border-color: #555;
        		--code-text-color:#e9e9e9;
			    --code-bg-color: #343434;
				--name-color: #77C1FF;
				--def-color: #0cdd0c;
				--annotation-color: #00c037;
				--attr-hover-color: #444;
				--identifier-before-after: #9d9d9d;
				--target-bg-color: #394e00;
        	}
        }

        /* General Styles */
        body {
        	color: var(--main-text-color);
        	background-color: var(--main-bg-color);
        }

        html, main {
            scroll-behavior: smooth;
        }

        h1, h2, h3, h4 {
            font-weight: 300;
            margin: .3em 0;
            padding: .2em 0;
        }

        a {
            text-decoration: none;
            color: var(--text-link-color);
        }

        a:hover {
        	color: var(--text-link-hover-color);
        }

        code {
            color: var(--code-text-color);
            padding: .2em .4em;
            margin: 0;
            font-size: 85%;
            background-color: var(--code-bg-color);
            border-radius: 6px;
        }

        pre code {
            display: inline-block;
            background: none;
            padding: 0;
        }

        blockquote {
            margin-left: 2rem;
        }

        .button {
            display: inline-block;
            border: solid black 1px;
            border-radius: 2px;
            font-size: .75rem;
            padding: calc(0.5em - 1px) 1em;
            transition: 100ms all;
        }

        /* Responsive Layout */
        html, body {
            width: 100%;
            height: 100%;
        }

        @media (max-width: 769px) {
            label[for=navtoggle] {
                cursor: pointer;
                position: absolute;
                width: 50px;
                height: 40px;
                top: 1rem;
                right: 1rem;
                color: rgba(0, 0, 0, .55);
                border-color: rgba(0, 0, 0, .1);
                background-repeat: no-repeat;
                background-position: center center;
                background-image: url("data:image/svg+xml,%3csvg xmlns='http://www.w3.org/2000/svg' viewBox='0 0 30 30'%3e%3cpath stroke='rgba%280, 0, 0, 0.55%29' stroke-linecap='round' stroke-miterlimit='10' stroke-width='2' d='M4 7h22M4 15h22M4 23h22'/%3e%3c/svg%3e");
            }

            main {
                padding: 2rem 3vw;
            }

            label[for=navtoggle]:hover {
                border-color: rgba(0, 0, 0, .5);
            }

            #navtoggle + div {
                display: none;
            }

            #navtoggle:checked + div {
                display: inherit;
            }

            .git-button {
                display: none !important;
            }
        }

        @media (min-width: 770px) {
            :root {
                --sidebar-width: clamp(12.5rem, 28vw, 22rem);
            }

            nav {
                position: fixed;
                overflow: auto;
                height: 100vh;
                width: var(--sidebar-width);
=======
        {% block style_pygments %}
            <style type="text/css">/*! pygments */{{ pygments_css }}</style>
        {% endblock %}
        {% block style_pdoc %}
            <style type="text/css">/*! pdoc */
            {#
             pdoc's CSS style is divided into two Jinja2 blocks:
               - style_layout: The responsive page layout and navigation menu.
               - style_content: The documentation contents.

             This makes it easier to embed pdoc into other systems,
             see https://pdoc.dev/docs/pdoc.html#integrate-pdoc-into-other-systems.
             #}

            .pdoc {
                box-sizing: border-box;
>>>>>>> c7aa5f9f
            }

            .pdoc-button {
                display: inline-block;
                border: solid black 1px;
                border-radius: 2px;
                font-size: .75rem;
                padding: calc(0.5em - 1px) 1em;
                transition: 100ms all;
            }

<<<<<<< HEAD
            label[for=navtoggle] {
                display: none;
            }
        }

        #navtoggle {
            display: none;
        }

        /* Nav */
        nav {
            --pad: 1.75rem;
            --indent: 1.5rem;
            background-color: var(--nav-bg-color);
            border-right: 1px solid #c1c1c1;
            box-shadow: 0 0 20px rgba(50, 50, 50, .2) inset;
            padding: 0 0 0 var(--pad);
            overflow-wrap: anywhere;
        }

        nav > div {
            padding: var(--pad) 0;
        }

        nav::-webkit-scrollbar {
            width: 10px;
        }

        nav {
            scrollbar-width: thin;
        }

        nav::-webkit-scrollbar-thumb {
            background-color: #c1c1c1;
        }

        .module-list-button {
        	background-color: var(--nav-text-color);
            mask: url("data:image/svg+xml,{% filter urlencode %}{% include "box-arrow-in-left.svg" %}{% endfilter %}") 1em 1em;
            background-position: 1em center;
            background-repeat: no-repeat;
            color: var(--nav-text-color);
            border-color: #999;
            padding-left: calc(1em + 18px);
            margin-bottom: 1rem;
        }

        .module-list-button:hover {
            border-color: black;
        }

        nav ul {
            list-style: none;
            padding-left: 0;
        }

        nav li {
            display: block;
            margin: 0;
            padding: .2rem 0 .2rem var(--indent);
            transition: all 100ms;
        }

        nav > div > ul > li {
            padding-left: 0;
        }

        nav li:hover {
            background-color: var(--nav-li-hover-color);
        }

        nav a {
            color: var(--nav-text-color);
            display: block;
        }

        nav .class:before, .inherited .class:before {
            content: "class ";
            color: var(--identifier-before-after);
        }

        nav > h2:first-of-type {
            margin-top: 1.5rem;
        }

        nav .function:after, .inherited .function a:after {
            content: "()";
            color: var(--identifier-before-after);
        }

        /* Content */
        main {
            overflow-x: hidden;
        }

        main > section:first-of-type .docstring {
            margin-bottom: 3rem;
        }

        .git-button {
            float: right;
            border: solid #3273dc 1px;
        }

        .git-button:hover {
            background-color: #3273dc;
            color: white;
        }

        .modulename {
            margin-top: 0;
            font-weight: bold;
        }

        .modulename a {
            color: var(--text-link-color);
            transition: 100ms all;
        }

        .modulename a:hover {
            color: #1659c5;
        }

        details {
            --shift: -40px;
            text-align: right;
            margin-top: var(--shift);
            margin-bottom: calc(0px - var(--shift));
            clear: both;
        }

        details:not([open]) {
            height: 0;
            overflow: visible;
        }

        summary.button {
            color: #666;
            border-width: 0;
            padding: 0 .7em;
            display: inline-block;
            user-select: none;
        }

        summary:focus {
            outline: 0;
        }

        details > div {
            margin-top: calc(0px - var(--shift) / 2);
            text-align: left;
        }

        pre {
            background-color: var(--pre-bg-color);
            border-top: 1px solid var(--pre-border-color);
            border-bottom: 1px solid var(--pre-border-color);
            margin-bottom: .5em;
            padding: .5rem 0 .5rem .5rem;
        }

        pre > code {
            padding: 0;
            background: none;
        }

        .docstring pre {
            margin-left: 1em;
            margin-right: 1em;
        }

        .docstring {
            margin-bottom: 1.5rem;
        }

        h1:target, h2:target, h3:target, h4:target, h5:target, h6:target {
            background-color: var(--target-bg-color);
            box-shadow: -1rem 0 0 0 var(--target-bg-color);
        }

        div:target > .attr, section:target > .attr {
            background-color: var(--target-bg-color);
        }

        .attr:hover {
            background-color: var(--attr-hover-color);
        }

        .attr {
            color: var(--main-text-color);
            margin: 1rem 0 .5rem;
            /*
            lots of padding on the right to accomodate view source button.
            This is not ideal, but probably good enough for now.
            */
            padding: .4rem 5rem .4rem 1rem;
            background-color: var(--nav-bg-color);
        }

        .classattr, .inherited {
            margin-left: 2rem;
        }

        .name {
            color: var(--name-color);
            font-weight: bold;
        }

        .def {
            color: var(--def-color);
            font-weight: bold;
        }

        .function .signature {
            white-space: pre-wrap;
        }

        .annotation {
            color: var(--annotation-color);
        }

        dt, dd {
            display: inline;
        }

        dd:not(:last-child):after {
            content: ", ";
        }

        .int, .nonetype {
            color: #666;
        }

        .str {
            color: #BA2121;
        }

        /* pdoc logo */
        .logo {
            margin-top: 2rem;
            display: block;
            opacity: 0.5;
            transition: all 200ms;
            filter: grayscale(100%);
        }

        .logo:hover {
            opacity: 1;
            filter: grayscale(0%);
        }

        .logo svg {
            margin-left: 5px;
            height: 35px;
            width: 70px;
            transition: all 200ms;
        }
        </style>
=======
            {% block style_layout %}
                /* Responsive Layout */
                html, body {
                    width: 100%;
                    height: 100%;
                }

                @media (max-width: 769px) {
                    label[for=navtoggle] {
                        cursor: pointer;
                        position: absolute;
                        width: 50px;
                        height: 40px;
                        top: 1rem;
                        right: 1rem;
                        color: rgba(0, 0, 0, .55);
                        border-color: rgba(0, 0, 0, .1);
                        background-repeat: no-repeat;
                        background-position: center center;
                        background-image: url("data:image/svg+xml,%3csvg xmlns='http://www.w3.org/2000/svg' viewBox='0 0 30 30'%3e%3cpath stroke='rgba%280, 0, 0, 0.55%29' stroke-linecap='round' stroke-miterlimit='10' stroke-width='2' d='M4 7h22M4 15h22M4 23h22'/%3e%3c/svg%3e");
                    }

                    main {
                        padding: 2rem 3vw;
                    }

                    label[for=navtoggle]:hover {
                        border-color: rgba(0, 0, 0, .5);
                    }

                    #navtoggle + div {
                        display: none;
                    }

                    #navtoggle:checked + div {
                        display: inherit;
                    }

                    .git-button {
                        display: none !important;
                    }
                }

                @media (min-width: 770px) {
                    :root {
                        --sidebar-width: clamp(12.5rem, 28vw, 22rem);
                    }

                    nav {
                        position: fixed;
                        overflow: auto;
                        height: 100vh;
                        width: var(--sidebar-width);
                    }

                    main {
                        padding: 3rem 2rem 3rem calc(var(--sidebar-width) + 3rem);
                        width: calc(54rem + var(--sidebar-width));
                        max-width: 100%;
                    }

                    label[for=navtoggle] {
                        display: none;
                    }
                }

                #navtoggle {
                    display: none;
                }

                /* Nav */
                nav.pdoc {
                    --pad: 1.75rem;
                    --indent: 1.5rem;
                    background-color: #eee;
                    border-right: 1px solid #c1c1c1;
                    box-shadow: 0 0 20px rgba(50, 50, 50, .2) inset;
                    padding: 0 0 0 var(--pad);
                    overflow-wrap: anywhere;
                    scrollbar-width: thin;
                }

                nav.pdoc::-webkit-scrollbar {
                    width: 10px;
                }

                nav.pdoc::-webkit-scrollbar-thumb {
                    background-color: #c1c1c1;
                }

                nav.pdoc > div {
                    padding: var(--pad) 0;
                }

                nav.pdoc .module-list-button {
                    display: inline-block;
                    background-image: url("data:image/svg+xml,{% filter urlencode %}{% include "box-arrow-in-left.svg" %}{% endfilter %}");
                    background-position: 1em center;
                    background-repeat: no-repeat;
                    color: #333;
                    border-color: #999;
                    padding-left: calc(1em + 18px);
                    margin-bottom: 1rem;
                }

                nav.pdoc .module-list-button:hover {
                    border-color: black;
                }

                nav.pdoc ul {
                    list-style: none;
                    padding-left: 0;
                }

                nav.pdoc li {
                    display: block;
                    margin: 0;
                    padding: .2rem 0 .2rem var(--indent);
                    transition: all 100ms;
                }

                nav.pdoc > div > ul > li {
                    padding-left: 0;
                }

                nav.pdoc li:hover {
                    background-color: rgba(255, 255, 255, 0.5);
                }

                nav.pdoc a {
                    color: #333;
                    display: block;
                }

                nav.pdoc > h2:first-of-type {
                    margin-top: 1.5rem;
                }

                nav.pdoc .class:before {
                    content: "class ";
                    color: gray;
                }

                nav.pdoc .function:after {
                    content: "()";
                    color: gray;
                }
            {% endblock %}

            {% block style_content %}
                {#
                In this block, all selectors are scopoed with ".pdoc".
                This makes sure that the pdoc styling doesn't leak to the rest of the page.
                 #}
                /* General styling */
                html, main {
                    scroll-behavior: smooth;
                }

                .pdoc h1, .pdoc h2, .pdoc h3, .pdoc h4 {
                    font-weight: 300;
                    margin: .3em 0;
                    padding: .2em 0;
                }

                .pdoc a {
                    text-decoration: none;
                    color: #3660a5;
                }

                .pdoc blockquote {
                    margin-left: 2rem;
                }

                .pdoc pre {
                    background-color: #f7f7f7;
                    border-top: 1px solid #ccc;
                    border-bottom: 1px solid #ccc;
                    margin-bottom: 1em;
                    padding: .5rem 0 .5rem .5rem;
                }

                .pdoc code {
                    color: #24292e;
                    padding: .2em .4em;
                    margin: 0;
                    font-size: 85%;
                    background-color: rgba(27, 31, 35, 0.05);
                    border-radius: 6px;
                }

                .pdoc a > code {
                    color: inherit;
                }

                .pdoc pre > code {
                    display: inline-block;
                    font-size: inherit;
                    background: none;
                    padding: 0;
                }

                /* Page Heading */
                .pdoc .modulename {
                    margin-top: 0;
                    font-weight: bold;
                }

                .pdoc .modulename a {
                    color: #3660a5;
                    transition: 100ms all;
                }

                .pdoc .modulename a:hover {
                    color: #1659c5;
                }

                /* GitHub Button */
                .pdoc .git-button {
                    float: right;
                    border: solid #3273dc 1px;
                }

                .pdoc .git-button:hover {
                    background-color: #3273dc;
                    color: white;
                }

                /* View Source */
                .pdoc details {
                    --shift: -40px;
                    text-align: right;
                    margin-top: var(--shift);
                    margin-bottom: calc(0px - var(--shift));
                    clear: both;
                }

                .pdoc details:not([open]) {
                    height: 0;
                    overflow: visible;
                }

                .pdoc details > summary {
                    font-size: .75rem;
                    cursor: pointer;
                    color: #666;
                    border-width: 0;
                    padding: 0 .7em;
                    /* Firefox hides the arrow if we specify inline-block,
                       see https://bugzilla.mozilla.org/show_bug.cgi?id=1270163.
                       Chrome on the other hand does not support the two-property syntax yet,
                       so the last statement is ignored. */
                    display: inline-block;
                    display: inline list-item;
                    user-select: none;
                }

                .pdoc details > summary:focus {
                    outline: 0;
                }

                .pdoc details > div {
                    margin-top: calc(0px - var(--shift) / 2);
                    text-align: left;
                }

                /* Docstrings */
                .pdoc .docstring {
                    margin-bottom: 1.5rem;
                }

                .pdoc > section:first-of-type > .docstring {
                    margin-bottom: 3rem;
                }

                .pdoc .docstring pre {
                    margin-left: 1em;
                    margin-right: 1em;
                }

                /* Highlight focused element */
                .pdoc h1:target, .pdoc h2:target, .pdoc h3:target, .pdoc h4:target, .pdoc h5:target, .pdoc h6:target {
                    background-color: #fff7a8;
                    box-shadow: -1rem 0 0 0 #fff7a8;
                }

                .pdoc div:target > .attr, .pdoc section:target > .attr {
                    background-color: #fff598;
                }

                .pdoc .attr:hover {
                    background-color: #eaeaea;
                }

                /* Header link */
                .pdoc .headerlink {
                    position: absolute;
                    width: 0;
                    margin-left: -1.5rem;
                    line-height: 1.4rem;
                    font-size: 1.5rem;
                    font-weight: normal;
                    transition: all 100ms ease-in-out;
                    opacity: 0;
                }

                .pdoc .attr > .headerlink {
                    margin-left: -2.5rem;
                }

                .pdoc *:hover > .headerlink,
                .pdoc *:target > .attr > .headerlink {
                    opacity: 1;
                }

                /* Attributes */
                .pdoc .attr {
                    color: black;
                    margin: 1rem 0 .5rem;
                    /*
                    lots of padding on the right to accomodate the view source button.
                    This is not ideal, but probably good enough for now.
                    */
                    padding: .4rem 5rem .4rem 1rem;
                    background-color: #eee;
                }

                .pdoc .classattr {
                    margin-left: 2rem;
                }

                .pdoc .name {
                    color: #0066BB;
                    font-weight: bold;
                }

                .pdoc .def {
                    color: #008800;
                    font-weight: bold;
                }

                .pdoc .signature {
                    white-space: pre-wrap;
                }

                .pdoc .annotation {
                    color: #007020;
                }

                .pdoc .int, .pdoc .nonetype {
                    color: #666;
                }

                .pdoc .str {
                    color: #BA2121;
                }

                /* Inherited Members */
                .pdoc .inherited {
                    margin-left: 2rem;
                }

                .pdoc .inherited dt {
                    font-weight: 700;
                }

                .pdoc .inherited dt, .pdoc .inherited dd {
                    display: inline;
                    margin-left: 0;
                    margin-bottom: .5rem;
                }

                .pdoc .inherited dd:not(:last-child):after {
                    content: ", ";
                }

                .pdoc .inherited .class:before {
                    content: "class ";
                    color: gray;
                }

                .pdoc .inherited .function a:after {
                    content: "()";
                    color: gray;
                }

                /* "built with pdoc" attribution */
                .pdoc .attribution {
                    margin-top: 2rem;
                    display: block;
                    opacity: 0.5;
                    transition: all 200ms;
                    filter: grayscale(100%);
                }

                .pdoc .attribution:hover {
                    opacity: 1;
                    filter: grayscale(0%);
                }

                .pdoc .attribution img {
                    margin-left: 5px;
                    height: 35px;
                    width: 70px;
                    transition: all 200ms;
                }
            {% endblock %}
            </style>
        {% endblock style_pdoc %}
>>>>>>> c7aa5f9f
    {% endfilter %}
{% endblock %}
{% defaultmacro bases(cls) %}
    {%- if cls.bases -%}
        (
        {%- for base in cls.bases -%}
            <span class="base">{{ base | link }}</span>
            {%- if loop.nextitem %}, {% endif %}
        {%- endfor -%}
        )
    {%- endif -%}
{% enddefaultmacro %}
{% defaultmacro default_value(var) -%}
    {%- if var.default_value_str -%}
        <span class="default_value">{{ var.default_value_str | escape | linkify }}</span>
    {%- endif -%}
{% enddefaultmacro %}
{% defaultmacro annotation(var) %}
    {%- if var.annotation_str -%}
        <span class="annotation">{{ var.annotation_str | escape | linkify }}</span>
    {%- endif -%}
{% enddefaultmacro %}
{% defaultmacro decorators(doc) %}
    {% for d in doc.decorators %}
        <div class="decorator">{{ d }}</div>
    {% endfor %}
{% enddefaultmacro %}
{% defaultmacro headerlink(doc) -%}
    <a class="headerlink" href="#{{ doc.qualname }}">#&nbsp;&nbsp</a>
{% enddefaultmacro %}
{% defaultmacro function(fn) %}
    {%- set sig -%}
    <span class="signature">{{ fn.signature | escape | linkify }}</span>
    {%- endset -%}
    <div class="attr function">{{ headerlink(fn) }}
        {{ decorators(fn) }}
        {% if fn.name == "__init__" %}
            <span class="name">{{ ".".join(fn.qualname.split(".")[:-1]) }}</span>
            {{- sig | replace("(self)","()") | replace("(self, ","(") -}}
        {% else %}
            <span class="def">{{ fn.funcdef }}</span>
            <span class="name">{{ fn.name }}</span>{{ sig }}:
        {% endif %}
    </div>
{% enddefaultmacro %}
{% defaultmacro variable(var) %}
    <div class="attr variable">{{ headerlink(var) }}
        <span class="name">{{ var.name }}</span>{{ annotation(var) }}{{ default_value(var) }}
    </div>
{% enddefaultmacro %}
{% defaultmacro submodule(mod) %}
    <div class="attr module">{{ headerlink(mod) }}<span class="name">{{ (mod.modulename, "") | link }}</span></div>
{% enddefaultmacro %}
{% defaultmacro class(cls) %}
    <div class="attr class">
        {{ headerlink(cls) }}
        {{ decorators(cls) }}
        <span class="def">class</span>
        <span class="name">{{ cls.qualname }}</span>
        {{- bases(cls) -}}:
    </div>
{% enddefaultmacro %}
{% defaultmacro member(doc) %}
    {% if doc.type == "class" %}
        {{ class(doc) }}
    {% elif doc.type == "function" %}
        {{ function(doc) }}
    {% elif doc.type == "module" %}
        {{ submodule(doc) }}
    {% else %}
        {{ variable(doc) }}
    {% endif %}
    {% if doc.type != "variable" %}
        {{ view_source(doc) }}
    {% endif %}
    {{ docstring(doc) }}
{% enddefaultmacro %}
{% defaultmacro docstring(var) %}
    {% if var.docstring %}
        <div class="docstring">{{ var.docstring | render_docstring | linkify }}</div>
    {% endif %}
{% enddefaultmacro %}
{% defaultmacro nav_members(members) %}
    <ul class="memberlist">
        {% for m in members if is_public(m) | trim %}
            <li>
                {% if m.type == "class" %}
                    <a class="{{ m.type }}" href="#{{ m.qualname }}">{{ m.qualname }}</a>
                    {% if m.own_members %}
                        {{ nav_members(m.own_members) | indent(12) }}
                    {% endif %}
                {% elif m.type == "module" %}
                    <a class="{{ m.type }}" href="#{{ m.name }}">{{ m.name }}</a>
                {% elif m.name == "__init__" %}
                    <a class="{{ m.type }}" href="#{{ m.qualname }}">{{ m.qualname.split(".")[-2] }}</a>
                {% else %}
                    <a class="{{ m.type }}" href="#{{ m.qualname }}">{{ m.name }}</a>
                {% endif %}
            </li>
        {% endfor %}
    </ul>
{% enddefaultmacro %}
{% defaultmacro is_public(doc) %}
    {#
    This macro is a bit unconventional in that its output is not rendered, but treated as a boolean:
    Returning no text is interpreted as false, returning any other text is iterpreted as true.
    Implementing this as a macro makes it very easy to override with a custom template..
    #}
    {% if not doc.name.startswith("_") %}
        {# members not starting with an underscore are considered public by default #}
        true
    {% elif doc.name == "__init__" %}
        {# the constructor is our special case which we also treat as public #}
        true
    {% elif doc.qualname == doc.name and doc.name is in(module.obj.__all__) %}
        {# members starting with an underscore are still public if mentioned in __all__ #}
        true
    {% endif %}
{% enddefaultmacro %}
{# fmt: off #}
{% defaultmacro inherited(cls) %}
    {% for base, members in cls.inherited_members.items() %}
        {% set member_html %}
            {% for m in members if is_public(m) | trim %}
                <dd class="{{ m.type }}">
                    {{- m.taken_from | link(text=m.name.replace("__init__",base[1])) -}}
                </dd>
            {% endfor %}
        {% endset %}
        {# we may not have any public members, in which case we don't want to print anything. #}
        {% if member_html %}
            <div><dt>{{ base | link }}</dt>
                {{ member_html }}
            </div>
        {% endif %}
    {% endfor %}
{% enddefaultmacro %}
{# fmt: on #}
{% defaultmacro view_source(doc) %}
    {% if doc.source %}
        <details>
            <summary>View Source</summary>
            {{ doc.source | highlight }}
        </details>
    {% endif %}
{% enddefaultmacro %}
{% defaultmacro module_name() %}
    <h1 class="modulename">
        {% set parts = module.modulename.split(".") %}
        {% for part in parts %}
            {%- set fullname = ".".join(parts[:loop.index]) -%}
            {%- if fullname in all_modules and fullname != module.modulename -%}
                <a href="./{{ "../" * loop.revindex0 }}{{ part }}.html">{{ part }}</a>
            {%- else -%}
                {{ part }}
            {%- endif -%}
            {%- if loop.nextitem %}.{% endif -%}
        {% endfor %}
    </h1>
{% enddefaultmacro %}
{% block body %}
    {% block nav %}
        <nav class="pdoc">
            <label for="navtoggle" class="pdoc-button"></label>
            <input id="navtoggle" type="checkbox">
            <div>
                {% block nav_title %}{% endblock %}
                {% block module_list_link scoped %}
                    {% set parentmodule = ".".join(module.modulename.split(".")[:-1]) %}
                    {% if parentmodule and parentmodule in all_modules %}
                        <a class="pdoc-button module-list-button" href="../{{ parentmodule.split(".")[-1] }}.html">
                            {{- parentmodule -}}
                        </a>
                    {% elif all_modules|length > 1 %}
                        <a class="pdoc-button module-list-button" href="./{{ "../" * module.modulename.count(".") }}">
                            Module Index
                        </a>
                    {% endif %}
                {% endblock %}

                {% set index = module.docstring | render_docstring | attr("toc_html") %}
                {% if index %}
                    <h2>Contents</h2>
                    {{ index | safe }}
                {% endif %}

                {% if module.submodules %}
                    <h2>Submodules</h2>
                    <ul>
                        {% for submodule in module.submodules %}
                            <li>{{ submodule.taken_from | link }}</li>
                        {% endfor %}
                    </ul>
                {% endif %}

                {% if module.members %}
                    <h2>API Documentation</h2>
                    {{ nav_members(module.members.values()) }}
                {% endif %}

                {% block attribution %}
                    <a class="attribution" title="pdoc: Python API documentation generator" href="https://pdoc.dev">
                        built with <img
                            alt="pdoc"
                            src="data:image/svg+xml,{% filter urlencode %}{% include "logo.svg" %}{% endfilter %}"/>
                    </a>
                {% endblock %}
            </div>
        </nav>
    {% endblock %}
    <main class="pdoc">
        {% block module_info %}
            <section>
                {% block edit_button %}
                    {% if edit_url %}
                        <a class="pdoc-button git-button" href="{{ edit_url }}">Edit on GitHub</a>
                    {% endif %}
                {% endblock %}
                {{ module_name() }}
                {{ docstring(module) }}
                {{ view_source(module) }}
            </section>
        {% endblock %}
        {% block module_contents %}
            {% for m in module.flattened_own_members if is_public(m) | trim %}
                <section id="{{ m.qualname or m.name }}">
                    {{ member(m) }}
                    {% if m.type == "class" %}
                        {% for m in m.own_members if m.type != "class" and is_public(m) | trim %}
                            <div id="{{ m.qualname }}" class="classattr">
                                {{ member(m) }}
                            </div>
                        {% endfor %}
                        {% set inherited_members = inherited(m) | trim %}
                        {% if inherited_members %}
                            <div class="inherited">
                                <h5>Inherited Members</h5>
                                <dl>
                                    {{ inherited_members }}
                                </dl>
                            </div>
                        {% endif %}
                    {% endif %}
                </section>
            {% endfor %}
        {% endblock %}
    </main>
    {% if mtime %}
        <script>
            /* Periodically check with the pdoc server if there have been any changes. */
            let mtime_generated = {{ mtime | tojson }},
                url = location.href.split("#")[0];
            url += (url.includes("?") ? "&" : "?") + "mtime=1";
            window.setInterval(function () {
                fetch(url)
                    .then(response => response.text())
                    .then(mtime => {
                        if (mtime_generated !== mtime)
                            location.reload();
                    });
            }, 1000);
        </script>
    {% endif %}
{% endblock %}<|MERGE_RESOLUTION|>--- conflicted
+++ resolved
@@ -3,158 +3,7 @@
 {% block style %}
     {% filter minify_css %}
         {{ super() }}
-<<<<<<< HEAD
-        <style type="text/css">/*! pygments */{{ pygments_css }}</style>
-        <style type="text/css">/*! pdoc */
-        /* Color palette */
-        :root {
-        	--main-bg-color: #fff;
-        	--main-text-color: #212529;
-			--nav-bg-color: #eee;
-			--nav-text-color: #333;
-			--nav-li-hover-color: rgba(255, 255, 255, 0.5);
-			--text-link-color: #3660a5;
-			--text-link-hover-color: #0a58ca;
-			--pre-bg-color: #f7f7f7;
-			--pre-border-color: #ccc;
-			--code-text-color: #24292e;
-			--code-bg-color: rgba(27, 31, 35, 0.05);
-			--name-color: #0066BB;
-			--def-color: #008800;
-			--annotation-color: #007020;
-			--attr-hover-color: #dadada;
-			--identifier-before-after: gray;
-			--target-bg-color: #fff598;
-        }
-
-        @media (prefers-color-scheme: dark) {
-			:root {
-				--main-bg-color: #212529;
-				--main-text-color: #fff;
-				--nav-bg-color: #333;
-        		--nav-text-color: #eee;
-        		--nav-li-hover-color: rgba(0, 0, 0, 0.1);
-        		--text-link-color: #58a6ff;
-        		--text-link-hover-color: #3989ff;
-        		--pre-bg-color: #333;
-        		--pre-border-color: #555;
-        		--code-text-color:#e9e9e9;
-			    --code-bg-color: #343434;
-				--name-color: #77C1FF;
-				--def-color: #0cdd0c;
-				--annotation-color: #00c037;
-				--attr-hover-color: #444;
-				--identifier-before-after: #9d9d9d;
-				--target-bg-color: #394e00;
-        	}
-        }
-
-        /* General Styles */
-        body {
-        	color: var(--main-text-color);
-        	background-color: var(--main-bg-color);
-        }
-
-        html, main {
-            scroll-behavior: smooth;
-        }
-
-        h1, h2, h3, h4 {
-            font-weight: 300;
-            margin: .3em 0;
-            padding: .2em 0;
-        }
-
-        a {
-            text-decoration: none;
-            color: var(--text-link-color);
-        }
-
-        a:hover {
-        	color: var(--text-link-hover-color);
-        }
-
-        code {
-            color: var(--code-text-color);
-            padding: .2em .4em;
-            margin: 0;
-            font-size: 85%;
-            background-color: var(--code-bg-color);
-            border-radius: 6px;
-        }
-
-        pre code {
-            display: inline-block;
-            background: none;
-            padding: 0;
-        }
-
-        blockquote {
-            margin-left: 2rem;
-        }
-
-        .button {
-            display: inline-block;
-            border: solid black 1px;
-            border-radius: 2px;
-            font-size: .75rem;
-            padding: calc(0.5em - 1px) 1em;
-            transition: 100ms all;
-        }
-
-        /* Responsive Layout */
-        html, body {
-            width: 100%;
-            height: 100%;
-        }
-
-        @media (max-width: 769px) {
-            label[for=navtoggle] {
-                cursor: pointer;
-                position: absolute;
-                width: 50px;
-                height: 40px;
-                top: 1rem;
-                right: 1rem;
-                color: rgba(0, 0, 0, .55);
-                border-color: rgba(0, 0, 0, .1);
-                background-repeat: no-repeat;
-                background-position: center center;
-                background-image: url("data:image/svg+xml,%3csvg xmlns='http://www.w3.org/2000/svg' viewBox='0 0 30 30'%3e%3cpath stroke='rgba%280, 0, 0, 0.55%29' stroke-linecap='round' stroke-miterlimit='10' stroke-width='2' d='M4 7h22M4 15h22M4 23h22'/%3e%3c/svg%3e");
-            }
-
-            main {
-                padding: 2rem 3vw;
-            }
-
-            label[for=navtoggle]:hover {
-                border-color: rgba(0, 0, 0, .5);
-            }
-
-            #navtoggle + div {
-                display: none;
-            }
-
-            #navtoggle:checked + div {
-                display: inherit;
-            }
-
-            .git-button {
-                display: none !important;
-            }
-        }
-
-        @media (min-width: 770px) {
-            :root {
-                --sidebar-width: clamp(12.5rem, 28vw, 22rem);
-            }
-
-            nav {
-                position: fixed;
-                overflow: auto;
-                height: 100vh;
-                width: var(--sidebar-width);
-=======
+
         {% block style_pygments %}
             <style type="text/css">/*! pygments */{{ pygments_css }}</style>
         {% endblock %}
@@ -168,10 +17,56 @@
              This makes it easier to embed pdoc into other systems,
              see https://pdoc.dev/docs/pdoc.html#integrate-pdoc-into-other-systems.
              #}
+        	/* Color palette */
+			:root {
+				--main-bg-color: #fff;
+				--main-text-color: #212529;
+				--nav-bg-color: #eee;
+				--nav-text-color: #333;
+				--nav-li-hover-color: rgba(255, 255, 255, 0.5);
+				--text-link-color: #3660a5;
+				--text-link-hover-color: #0a58ca;
+				--pre-bg-color: #f7f7f7;
+				--pre-border-color: #ccc;
+				--code-text-color: #24292e;
+				--code-bg-color: rgba(27, 31, 35, 0.05);
+				--name-color: #0066BB;
+				--def-color: #008800;
+				--annotation-color: #007020;
+				--attr-hover-color: #dadada;
+				--identifier-before-after: gray;
+				--target-bg-color: #fff598;
+			}
+
+			@media (prefers-color-scheme: dark) {
+				:root {
+					--main-bg-color: #212529;
+					--main-text-color: #fff;
+					--nav-bg-color: #333;
+					--nav-text-color: #eee;
+					--nav-li-hover-color: rgba(0, 0, 0, 0.1);
+					--text-link-color: #58a6ff;
+					--text-link-hover-color: #3989ff;
+					--pre-bg-color: #333;
+					--pre-border-color: #555;
+					--code-text-color:#e9e9e9;
+					--code-bg-color: #343434;
+					--name-color: #77C1FF;
+					--def-color: #0cdd0c;
+					--annotation-color: #00c037;
+					--attr-hover-color: #444;
+					--identifier-before-after: #9d9d9d;
+					--target-bg-color: #394e00;
+				}
+			}*
+
+			body {
+				color: var(--main-text-color);
+				background-color: var(--main-bg-color);
+			}
 
             .pdoc {
                 box-sizing: border-box;
->>>>>>> c7aa5f9f
             }
 
             .pdoc-button {
@@ -183,266 +78,6 @@
                 transition: 100ms all;
             }
 
-<<<<<<< HEAD
-            label[for=navtoggle] {
-                display: none;
-            }
-        }
-
-        #navtoggle {
-            display: none;
-        }
-
-        /* Nav */
-        nav {
-            --pad: 1.75rem;
-            --indent: 1.5rem;
-            background-color: var(--nav-bg-color);
-            border-right: 1px solid #c1c1c1;
-            box-shadow: 0 0 20px rgba(50, 50, 50, .2) inset;
-            padding: 0 0 0 var(--pad);
-            overflow-wrap: anywhere;
-        }
-
-        nav > div {
-            padding: var(--pad) 0;
-        }
-
-        nav::-webkit-scrollbar {
-            width: 10px;
-        }
-
-        nav {
-            scrollbar-width: thin;
-        }
-
-        nav::-webkit-scrollbar-thumb {
-            background-color: #c1c1c1;
-        }
-
-        .module-list-button {
-        	background-color: var(--nav-text-color);
-            mask: url("data:image/svg+xml,{% filter urlencode %}{% include "box-arrow-in-left.svg" %}{% endfilter %}") 1em 1em;
-            background-position: 1em center;
-            background-repeat: no-repeat;
-            color: var(--nav-text-color);
-            border-color: #999;
-            padding-left: calc(1em + 18px);
-            margin-bottom: 1rem;
-        }
-
-        .module-list-button:hover {
-            border-color: black;
-        }
-
-        nav ul {
-            list-style: none;
-            padding-left: 0;
-        }
-
-        nav li {
-            display: block;
-            margin: 0;
-            padding: .2rem 0 .2rem var(--indent);
-            transition: all 100ms;
-        }
-
-        nav > div > ul > li {
-            padding-left: 0;
-        }
-
-        nav li:hover {
-            background-color: var(--nav-li-hover-color);
-        }
-
-        nav a {
-            color: var(--nav-text-color);
-            display: block;
-        }
-
-        nav .class:before, .inherited .class:before {
-            content: "class ";
-            color: var(--identifier-before-after);
-        }
-
-        nav > h2:first-of-type {
-            margin-top: 1.5rem;
-        }
-
-        nav .function:after, .inherited .function a:after {
-            content: "()";
-            color: var(--identifier-before-after);
-        }
-
-        /* Content */
-        main {
-            overflow-x: hidden;
-        }
-
-        main > section:first-of-type .docstring {
-            margin-bottom: 3rem;
-        }
-
-        .git-button {
-            float: right;
-            border: solid #3273dc 1px;
-        }
-
-        .git-button:hover {
-            background-color: #3273dc;
-            color: white;
-        }
-
-        .modulename {
-            margin-top: 0;
-            font-weight: bold;
-        }
-
-        .modulename a {
-            color: var(--text-link-color);
-            transition: 100ms all;
-        }
-
-        .modulename a:hover {
-            color: #1659c5;
-        }
-
-        details {
-            --shift: -40px;
-            text-align: right;
-            margin-top: var(--shift);
-            margin-bottom: calc(0px - var(--shift));
-            clear: both;
-        }
-
-        details:not([open]) {
-            height: 0;
-            overflow: visible;
-        }
-
-        summary.button {
-            color: #666;
-            border-width: 0;
-            padding: 0 .7em;
-            display: inline-block;
-            user-select: none;
-        }
-
-        summary:focus {
-            outline: 0;
-        }
-
-        details > div {
-            margin-top: calc(0px - var(--shift) / 2);
-            text-align: left;
-        }
-
-        pre {
-            background-color: var(--pre-bg-color);
-            border-top: 1px solid var(--pre-border-color);
-            border-bottom: 1px solid var(--pre-border-color);
-            margin-bottom: .5em;
-            padding: .5rem 0 .5rem .5rem;
-        }
-
-        pre > code {
-            padding: 0;
-            background: none;
-        }
-
-        .docstring pre {
-            margin-left: 1em;
-            margin-right: 1em;
-        }
-
-        .docstring {
-            margin-bottom: 1.5rem;
-        }
-
-        h1:target, h2:target, h3:target, h4:target, h5:target, h6:target {
-            background-color: var(--target-bg-color);
-            box-shadow: -1rem 0 0 0 var(--target-bg-color);
-        }
-
-        div:target > .attr, section:target > .attr {
-            background-color: var(--target-bg-color);
-        }
-
-        .attr:hover {
-            background-color: var(--attr-hover-color);
-        }
-
-        .attr {
-            color: var(--main-text-color);
-            margin: 1rem 0 .5rem;
-            /*
-            lots of padding on the right to accomodate view source button.
-            This is not ideal, but probably good enough for now.
-            */
-            padding: .4rem 5rem .4rem 1rem;
-            background-color: var(--nav-bg-color);
-        }
-
-        .classattr, .inherited {
-            margin-left: 2rem;
-        }
-
-        .name {
-            color: var(--name-color);
-            font-weight: bold;
-        }
-
-        .def {
-            color: var(--def-color);
-            font-weight: bold;
-        }
-
-        .function .signature {
-            white-space: pre-wrap;
-        }
-
-        .annotation {
-            color: var(--annotation-color);
-        }
-
-        dt, dd {
-            display: inline;
-        }
-
-        dd:not(:last-child):after {
-            content: ", ";
-        }
-
-        .int, .nonetype {
-            color: #666;
-        }
-
-        .str {
-            color: #BA2121;
-        }
-
-        /* pdoc logo */
-        .logo {
-            margin-top: 2rem;
-            display: block;
-            opacity: 0.5;
-            transition: all 200ms;
-            filter: grayscale(100%);
-        }
-
-        .logo:hover {
-            opacity: 1;
-            filter: grayscale(0%);
-        }
-
-        .logo svg {
-            margin-left: 5px;
-            height: 35px;
-            width: 70px;
-            transition: all 200ms;
-        }
-        </style>
-=======
             {% block style_layout %}
                 /* Responsive Layout */
                 html, body {
@@ -517,7 +152,7 @@
                 nav.pdoc {
                     --pad: 1.75rem;
                     --indent: 1.5rem;
-                    background-color: #eee;
+                    background-color: var(--nav-bg-color);
                     border-right: 1px solid #c1c1c1;
                     box-shadow: 0 0 20px rgba(50, 50, 50, .2) inset;
                     padding: 0 0 0 var(--pad);
@@ -539,10 +174,11 @@
 
                 nav.pdoc .module-list-button {
                     display: inline-block;
-                    background-image: url("data:image/svg+xml,{% filter urlencode %}{% include "box-arrow-in-left.svg" %}{% endfilter %}");
+        	background-color: var(--nav-text-color);
+            mask: url("data:image/svg+xml,{% filter urlencode %}{% include "box-arrow-in-left.svg" %}{% endfilter %}") 1em 1em;
                     background-position: 1em center;
                     background-repeat: no-repeat;
-                    color: #333;
+                    color: var(--nav-text-color);
                     border-color: #999;
                     padding-left: calc(1em + 18px);
                     margin-bottom: 1rem;
@@ -569,11 +205,11 @@
                 }
 
                 nav.pdoc li:hover {
-                    background-color: rgba(255, 255, 255, 0.5);
+                    background-color: var(--nav-li-hover-color);
                 }
 
                 nav.pdoc a {
-                    color: #333;
+                    color: var(--nav-text-color);
                     display: block;
                 }
 
@@ -583,12 +219,12 @@
 
                 nav.pdoc .class:before {
                     content: "class ";
-                    color: gray;
+                    color: var(--identifier-before-after);
                 }
 
                 nav.pdoc .function:after {
                     content: "()";
-                    color: gray;
+                    color: var(--identifier-before-after);
                 }
             {% endblock %}
 
@@ -610,7 +246,7 @@
 
                 .pdoc a {
                     text-decoration: none;
-                    color: #3660a5;
+            		color: var(--text-link-color);
                 }
 
                 .pdoc blockquote {
@@ -618,19 +254,19 @@
                 }
 
                 .pdoc pre {
-                    background-color: #f7f7f7;
-                    border-top: 1px solid #ccc;
-                    border-bottom: 1px solid #ccc;
+                    background-color: var(--pre-bg-color);
+					border-top: 1px solid var(--pre-border-color);
+					border-bottom: 1px solid var(--pre-border-color);
                     margin-bottom: 1em;
                     padding: .5rem 0 .5rem .5rem;
                 }
 
                 .pdoc code {
-                    color: #24292e;
+                    color: var(--code-text-color);
                     padding: .2em .4em;
                     margin: 0;
                     font-size: 85%;
-                    background-color: rgba(27, 31, 35, 0.05);
+                    background-color: var(--code-bg-color);
                     border-radius: 6px;
                 }
 
@@ -652,7 +288,7 @@
                 }
 
                 .pdoc .modulename a {
-                    color: #3660a5;
+                    color: var(--text-link-color);
                     transition: 100ms all;
                 }
 
@@ -725,16 +361,16 @@
 
                 /* Highlight focused element */
                 .pdoc h1:target, .pdoc h2:target, .pdoc h3:target, .pdoc h4:target, .pdoc h5:target, .pdoc h6:target {
-                    background-color: #fff7a8;
-                    box-shadow: -1rem 0 0 0 #fff7a8;
+                    background-color: var(--target-bg-color);
+                    box-shadow: -1rem 0 0 0 var(--target-bg-color);
                 }
 
                 .pdoc div:target > .attr, .pdoc section:target > .attr {
-                    background-color: #fff598;
+                    background-color: var(--target-bg-color);
                 }
 
                 .pdoc .attr:hover {
-                    background-color: #eaeaea;
+                    background-color: var(--attr-hover-color);
                 }
 
                 /* Header link */
@@ -760,14 +396,14 @@
 
                 /* Attributes */
                 .pdoc .attr {
-                    color: black;
+                    color: var(--main-text-color);
                     margin: 1rem 0 .5rem;
                     /*
                     lots of padding on the right to accomodate the view source button.
                     This is not ideal, but probably good enough for now.
                     */
                     padding: .4rem 5rem .4rem 1rem;
-                    background-color: #eee;
+                    background-color: var(--nav-bg-color);
                 }
 
                 .pdoc .classattr {
@@ -775,12 +411,12 @@
                 }
 
                 .pdoc .name {
-                    color: #0066BB;
+                    color: var(--name-color);
                     font-weight: bold;
                 }
 
                 .pdoc .def {
-                    color: #008800;
+                    color: var(--def-color);
                     font-weight: bold;
                 }
 
@@ -789,7 +425,7 @@
                 }
 
                 .pdoc .annotation {
-                    color: #007020;
+                    color: var(--annotation-color);
                 }
 
                 .pdoc .int, .pdoc .nonetype {
@@ -852,7 +488,6 @@
             {% endblock %}
             </style>
         {% endblock style_pdoc %}
->>>>>>> c7aa5f9f
     {% endfilter %}
 {% endblock %}
 {% defaultmacro bases(cls) %}
