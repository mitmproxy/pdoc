--- conflicted
+++ resolved
@@ -41,11 +41,6 @@
 from typing import TypeAlias
 from typing import TypedDict
 from typing import TypeVar
-<<<<<<< HEAD
-from typing import Union
-from typing import cast
-=======
->>>>>>> f19fbf7a
 from typing import get_origin
 from typing import is_typeddict
 import warnings
