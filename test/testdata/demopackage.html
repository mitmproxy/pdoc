--- conflicted
+++ resolved
@@ -62,15 +62,6 @@
                 </ul>
 
             </li>
-            <li>
-                    <a class="class" href="#F">F</a>
-                            <ul class="memberlist">
-                        <li>
-                                <a class="function" href="#F.g">g</a>
-                        </li>
-                </ul>
-
-            </li>
     </ul>
 
 
@@ -95,16 +86,6 @@
                         <label class="view-source-button" for="mod-demopackage-view-source"><span>View Source</span></label>
 
                         <div class="pdoc-code codehilite"><pre><span></span><span id="L-1"><a href="#L-1"><span class="linenos"> 1</span></a><span class="sd">&quot;&quot;&quot;A test package with a sub-package at `.subpackage`.&quot;&quot;&quot;</span>
-<<<<<<< HEAD
-</span><span id="L-2"><a href="#L-2"><span class="linenos"> 2</span></a><span class="kn">import</span> <span class="nn">demopackage2</span>
-</span><span id="L-3"><a href="#L-3"><span class="linenos"> 3</span></a>
-</span><span id="L-4"><a href="#L-4"><span class="linenos"> 4</span></a><span class="kn">from</span> <span class="nn">.</span> <span class="kn">import</span> <span class="n">_child_e</span>
-</span><span id="L-5"><a href="#L-5"><span class="linenos"> 5</span></a><span class="kn">from</span> <span class="nn">.</span> <span class="kn">import</span> <span class="n">child_b</span>
-</span><span id="L-6"><a href="#L-6"><span class="linenos"> 6</span></a><span class="kn">from</span> <span class="nn">._child_d</span> <span class="kn">import</span> <span class="n">Test</span>
-</span><span id="L-7"><a href="#L-7"><span class="linenos"> 7</span></a><span class="kn">from</span> <span class="nn">.child_b</span> <span class="kn">import</span> <span class="n">B</span>
-</span><span id="L-8"><a href="#L-8"><span class="linenos"> 8</span></a><span class="kn">from</span> <span class="nn">.child_c</span> <span class="kn">import</span> <span class="n">C</span>
-</span><span id="L-9"><a href="#L-9"><span class="linenos"> 9</span></a><span class="kn">from</span> <span class="nn">.child_f</span> <span class="kn">import</span> <span class="n">F</span>
-=======
 </span><span id="L-2"><a href="#L-2"><span class="linenos"> 2</span></a>
 </span><span id="L-3"><a href="#L-3"><span class="linenos"> 3</span></a><span class="kn">import</span> <span class="nn">demopackage2</span>
 </span><span id="L-4"><a href="#L-4"><span class="linenos"> 4</span></a>
@@ -113,7 +94,6 @@
 </span><span id="L-7"><a href="#L-7"><span class="linenos"> 7</span></a><span class="kn">from</span> <span class="nn">._child_d</span> <span class="kn">import</span> <span class="n">Test</span>
 </span><span id="L-8"><a href="#L-8"><span class="linenos"> 8</span></a><span class="kn">from</span> <span class="nn">.child_b</span> <span class="kn">import</span> <span class="n">B</span>
 </span><span id="L-9"><a href="#L-9"><span class="linenos"> 9</span></a><span class="kn">from</span> <span class="nn">.child_c</span> <span class="kn">import</span> <span class="n">C</span>
->>>>>>> dea7fa02
 </span><span id="L-10"><a href="#L-10"><span class="linenos">10</span></a>
 </span><span id="L-11"><a href="#L-11"><span class="linenos">11</span></a><span class="k">if</span> <span class="n">demopackage2</span><span class="p">:</span>
 </span><span id="L-12"><a href="#L-12"><span class="linenos">12</span></a>    <span class="k">pass</span>
@@ -128,12 +108,7 @@
 </span><span id="L-21"><a href="#L-21"><span class="linenos">21</span></a>    <span class="s2">&quot;_child_e&quot;</span><span class="p">,</span>
 </span><span id="L-22"><a href="#L-22"><span class="linenos">22</span></a>    <span class="s2">&quot;child_excluded&quot;</span><span class="p">,</span>
 </span><span id="L-23"><a href="#L-23"><span class="linenos">23</span></a>    <span class="s2">&quot;subpackage&quot;</span><span class="p">,</span>
-<<<<<<< HEAD
-</span><span id="L-24"><a href="#L-24"><span class="linenos">24</span></a>    <span class="s2">&quot;F&quot;</span><span class="p">,</span>
-</span><span id="L-25"><a href="#L-25"><span class="linenos">25</span></a><span class="p">]</span>
-=======
 </span><span id="L-24"><a href="#L-24"><span class="linenos">24</span></a><span class="p">]</span>
->>>>>>> dea7fa02
 </span></pre></div>
 
 
@@ -293,49 +268,6 @@
 
             </div>
                                 </dl>
-                            </div>
-                </section>
-                <section id="F">
-                            <input id="F-view-source" class="view-source-toggle-state" type="checkbox" aria-hidden="true" tabindex="-1">
-<div class="attr class">
-            
-    <span class="def">class</span>
-    <span class="name">F</span>:
-
-                <label class="view-source-button" for="F-view-source"><span>View Source</span></label>
-
-    </div>
-    <a class="headerlink" href="#F"></a>
-            <div class="pdoc-code codehilite"><pre><span></span><span id="F-6"><a href="#F-6"><span class="linenos"> 6</span></a><span class="k">class</span> <span class="nc">F</span><span class="p">:</span>
-</span><span id="F-7"><a href="#F-7"><span class="linenos"> 7</span></a><span class="w">    </span><span class="sd">&quot;&quot;&quot;This class is defined in .child_f links to demopackage.subpackage.G.&quot;&quot;&quot;</span>
-</span><span id="F-8"><a href="#F-8"><span class="linenos"> 8</span></a>
-</span><span id="F-9"><a href="#F-9"><span class="linenos"> 9</span></a>    <span class="k">def</span> <span class="nf">g</span><span class="p">(</span><span class="bp">self</span><span class="p">)</span> <span class="o">-&gt;</span> <span class="n">G</span><span class="p">:</span>
-</span><span id="F-10"><a href="#F-10"><span class="linenos">10</span></a>        <span class="k">return</span> <span class="n">G</span><span class="p">()</span>
-</span></pre></div>
-
-
-            <div class="docstring"><p>This class is defined in .child_f links to <a href="demopackage/subpackage.html#G">demopackage.subpackage.G</a>.</p>
-</div>
-
-
-                            <div id="F.g" class="classattr">
-                                        <input id="F.g-view-source" class="view-source-toggle-state" type="checkbox" aria-hidden="true" tabindex="-1">
-<div class="attr function">
-            
-        <span class="def">def</span>
-        <span class="name">g</span><span class="signature pdoc-code condensed">(<span class="param"><span class="bp">self</span></span><span class="return-annotation">) -> <span class="n"><a href="demopackage/subpackage.html#G">demopackage.subpackage.G</a></span>:</span></span>
-
-                <label class="view-source-button" for="F.g-view-source"><span>View Source</span></label>
-
-    </div>
-    <a class="headerlink" href="#F.g"></a>
-            <div class="pdoc-code codehilite"><pre><span></span><span id="F.g-9"><a href="#F.g-9"><span class="linenos"> 9</span></a>    <span class="k">def</span> <span class="nf">g</span><span class="p">(</span><span class="bp">self</span><span class="p">)</span> <span class="o">-&gt;</span> <span class="n">G</span><span class="p">:</span>
-</span><span id="F.g-10"><a href="#F.g-10"><span class="linenos">10</span></a>        <span class="k">return</span> <span class="n">G</span><span class="p">()</span>
-</span></pre></div>
-
-
-    
-
                             </div>
                 </section>
     </main>
